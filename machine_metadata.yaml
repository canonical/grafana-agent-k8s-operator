--- conflicted
+++ resolved
@@ -47,24 +47,4 @@
   send-remote-write:
     interface: prometheus_remote_write
   logging-consumer:
-<<<<<<< HEAD
-    interface: loki_push_api
-=======
-    interface: loki_push_api
-
-  metrics-endpoint:
-    # This one most likely won't exist in the final product but the
-    # lib crashes if we don't have it.
-    interface: prometheus_scrape
-    scope: container
-
-provides:
-  logging-provider:
-    # This one most likely won't exist in the final product but the
-    # lib crashes if we don't have it.
-    interface: loki_push_api
-    scope: container
-  grafana-dashboards-provider:
-    interface: grafana_dashboard
-    scope: container
->>>>>>> a4c1d5f3
+    interface: loki_push_api