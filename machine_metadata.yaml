# Copyright 2021 Canonical Ltd.
# See LICENSE file for licensing details.

name: grafana-agent

description: |
  Grafana Agent Subordinate Charm
summary: |
  Grafana Agent is a telemetry collector for sending metrics, logs,
  and trace data to the opinionated Grafana observability stack.
maintainers:
    - Jose Massón <jose.masson@canonical.com>
    - Ryan Barry <ryan.barry@canonical.com>
    - Leon Mintz <leon.mintz@canonical.com>
    - Pietro Pasotti <pietro.pasotti@canonical.com>
    - Dylan Stephano-Shachter <dylan.stephano-shachter@canonical.com>
    - Luca Bello <luca.bello@canonical.com>
    - Simon Aronsson <simon.aronsson@canonical.com>

<<<<<<< HEAD
docs: https://discourse.charmhub.io/t/grafana-agent-k8s-docs-index/5605
website: https://charmhub.io/grafana-agent
source: https://github.com/canonical/grafana-agent-k8s-operator
issues: https://github.com/canonical/grafana-agent-k8s-operator/issues
=======
#docs: https://discourse.charmhub.io/t/grafana-agent-k8s-docs-index/5605
website: https://charmhub.io/grafana-agent
#source: https://github.com/canonical/grafana-agent-k8s-operator
#issues: https://github.com/canonical/grafana-agent-k8s-operator/issues
>>>>>>> 73543ef8

subordinate: true
series:
  - jammy
  - focal

requires:
  juju-info:
    description: |
      `juju-info` provides basic compatibility with all charms.
      If all you want is /var/log logs and node_exporter metrics,
      this relation will be enough.
    interface: juju-info
    scope: container
<<<<<<< HEAD

  cos-machine:
    description: |
      `cos-machine` is a dedicated relation for the grafana agent machine
      charm. it will allow you to set up custom scrape jobs, fetch files
      from arbitrary locations, send alert rules, dashboards, etc.
    interface: cos_machine
=======
  cos-agent:
    description: |
      `cos-agent` is a dedicated relation for the grafana agent machine
      charm. It will allow you to set up custom scrape jobs, fetch files
      from arbitrary locations, send alert rules, dashboards, etc.
    interface: cos_agent
>>>>>>> 73543ef8
    scope: container

  send-remote-write:
    interface: prometheus_remote_write
<<<<<<< HEAD

  logging-consumer:
    interface: loki_push_api

  grafana-dashboard:
    interface: grafana_dashboard
=======
  logging-consumer:
    interface: loki_push_api
  grafana-cloud-config:
    interface: grafana_cloud_config
    limit: 1
>>>>>>> 73543ef8

provides:
  grafana-dashboards-provider:
    interface: grafana_dashboard
<<<<<<< HEAD
    scope: container
=======

peers:
  peers:
    interface: grafana_agent_replica
>>>>>>> 73543ef8
<|MERGE_RESOLUTION|>--- conflicted
+++ resolved
@@ -17,17 +17,10 @@
     - Luca Bello <luca.bello@canonical.com>
     - Simon Aronsson <simon.aronsson@canonical.com>
 
-<<<<<<< HEAD
-docs: https://discourse.charmhub.io/t/grafana-agent-k8s-docs-index/5605
-website: https://charmhub.io/grafana-agent
-source: https://github.com/canonical/grafana-agent-k8s-operator
-issues: https://github.com/canonical/grafana-agent-k8s-operator/issues
-=======
 #docs: https://discourse.charmhub.io/t/grafana-agent-k8s-docs-index/5605
 website: https://charmhub.io/grafana-agent
 #source: https://github.com/canonical/grafana-agent-k8s-operator
 #issues: https://github.com/canonical/grafana-agent-k8s-operator/issues
->>>>>>> 73543ef8
 
 subordinate: true
 series:
@@ -42,49 +35,26 @@
       this relation will be enough.
     interface: juju-info
     scope: container
-<<<<<<< HEAD
-
-  cos-machine:
-    description: |
-      `cos-machine` is a dedicated relation for the grafana agent machine
-      charm. it will allow you to set up custom scrape jobs, fetch files
-      from arbitrary locations, send alert rules, dashboards, etc.
-    interface: cos_machine
-=======
   cos-agent:
     description: |
       `cos-agent` is a dedicated relation for the grafana agent machine
       charm. It will allow you to set up custom scrape jobs, fetch files
       from arbitrary locations, send alert rules, dashboards, etc.
     interface: cos_agent
->>>>>>> 73543ef8
     scope: container
 
   send-remote-write:
     interface: prometheus_remote_write
-<<<<<<< HEAD
-
-  logging-consumer:
-    interface: loki_push_api
-
-  grafana-dashboard:
-    interface: grafana_dashboard
-=======
   logging-consumer:
     interface: loki_push_api
   grafana-cloud-config:
     interface: grafana_cloud_config
     limit: 1
->>>>>>> 73543ef8
 
 provides:
   grafana-dashboards-provider:
     interface: grafana_dashboard
-<<<<<<< HEAD
-    scope: container
-=======
 
 peers:
   peers:
-    interface: grafana_agent_replica
->>>>>>> 73543ef8
+    interface: grafana_agent_replica