--- conflicted
+++ resolved
@@ -52,10 +52,9 @@
     _promtail_positions = "/run/promtail-positions.yaml"
     _http_listen_port = 3500
     _grpc_listen_port = 3600
-    scrape_relation_name = None
 
     def __init__(self, *args):
-        if type(self) == GrafanaAgentCharm:
+        if type(self) is GrafanaAgentCharm:
             raise TypeError("<GrafanaAgentCharm> should not be directly instantiated")
         super().__init__(*args)
 
@@ -157,11 +156,7 @@
         """Additional per-type integrations to inject."""
         raise NotImplementedError("Please override the _additional_log_configs method")
 
-<<<<<<< HEAD
     def metrics_rules(self) -> Dict[str, Any]:
-=======
-    def metrics_rules(self) -> dict:
->>>>>>> 97628ddc
         """Return a list of metrics rules."""
         raise NotImplementedError("Please override the metrics_rules method")
 
@@ -169,11 +164,7 @@
         """Return a list of metrics scrape jobs."""
         raise NotImplementedError("Please override the metrics_jobs method")
 
-<<<<<<< HEAD
     def logs_rules(self) -> Dict[str, Any]:
-=======
-    def logs_rules(self) -> dict:
->>>>>>> 97628ddc
         """Return a list of logging rules."""
         raise NotImplementedError("Please override the logs_rules method")
 
@@ -270,18 +261,11 @@
         Returns:
             True if the status was set to Active; False otherwise.
         """
-<<<<<<< HEAD
-        if self.scrape_relation_name and len(self.model.relations[self.scrape_relation_name]):
-            if not len(self.model.relations[REMOTE_WRITE_RELATION_NAME]):
-                self.unit.status = WaitingStatus("no related Prometheus remote-write")
-                return False
-=======
         if relations := self.model.relations.get("metrics-endpoint"):
             if len(relations):
                 if not len(self.model.relations[REMOTE_WRITE_RELATION_NAME]):
                     self.unit.status = WaitingStatus("no related Prometheus remote-write")
                     return False
->>>>>>> 97628ddc
 
         if not self.is_ready:
             self.unit.status = WaitingStatus("waiting for the agent to start")
