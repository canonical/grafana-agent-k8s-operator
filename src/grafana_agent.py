# Copyright 2022 Canonical Ltd.
# See LICENSE file for licensing details.

"""Common logic for both k8s and machine charms for Grafana Agent."""
import logging
import os
import pathlib
import re
import shutil
from collections import namedtuple
from typing import Any, Callable, Dict, List, Optional, Tuple, Union

import yaml
from charms.grafana_k8s.v0.grafana_dashboard import GrafanaDashboardProvider
from charms.loki_k8s.v0.loki_push_api import LokiPushApiConsumer
from charms.prometheus_k8s.v0.prometheus_remote_write import (
    PrometheusRemoteWriteConsumer,
)
from ops.charm import CharmBase, RelationChangedEvent
from ops.model import ActiveStatus, BlockedStatus, MaintenanceStatus, WaitingStatus
from ops.pebble import APIError, PathError
from requests import Session
from requests.adapters import HTTPAdapter
from requests.packages.urllib3.util.retry import Retry

logger = logging.getLogger(__name__)

CONFIG_PATH = "/etc/grafana-agent.yaml"
LOKI_RULES_SRC_PATH = "./src/loki_alert_rules"
LOKI_RULES_DEST_PATH = "./loki_alert_rules"
METRICS_RULES_SRC_PATH = "./src/prometheus_alert_rules"
METRICS_RULES_DEST_PATH = "./prometheus_alert_rules"
DASHBOARDS_SRC_PATH = "./src/grafana_dashboards"
DASHBOARDS_DEST_PATH = "./grafana_dashboards"  # placeholder until we figure out the plug
REMOTE_WRITE_RELATION_NAME = "send-remote-write"

RulesMapping = namedtuple("RulesMapping", ["src", "dest"])


class GrafanaAgentReloadError(Exception):
    """Custom exception to indicate that grafana agent config couldn't be reloaded."""

    def __init__(self, message="could not reload configuration"):
        self.message = message
        super().__init__(self.message)


class GrafanaAgentCharm(CharmBase):
    """Grafana Agent Charm."""

    _name = "agent"
    _promtail_positions = "/run/promtail-positions.yaml"
    _http_listen_port = 3500
    _grpc_listen_port = 3600

    def __new__(cls, *args: Any, **kwargs: Dict[Any, Any]):
        """Forbid the usage of GrafanaAgentCharm directly."""
        if cls is GrafanaAgentCharm:
            raise TypeError("This is a base class and cannot be instantiated directly.")
        return super().__new__(cls)

    def __init__(self, *args):
<<<<<<< HEAD
        if type(self) is GrafanaAgentCharm:
            raise TypeError("<GrafanaAgentCharm> should not be directly instantiated")
=======
>>>>>>> 84823913
        super().__init__(*args)

        self.loki_rules_paths = RulesMapping(
            # TODO how to inject topology only for this charm's own rules?
            # FIXED: this is already handled by re-using the *Rules classes
            src=os.path.join(self.charm_dir, LOKI_RULES_SRC_PATH),
            dest=os.path.join(self.charm_dir, LOKI_RULES_DEST_PATH),
        )
        self.metrics_rules_paths = RulesMapping(
            # TODO how to inject topology only for this charm's own rules?
            # FIXED: this is already handled by re-using the *Rules classes
            src=os.path.join(self.charm_dir, METRICS_RULES_SRC_PATH),
            dest=os.path.join(self.charm_dir, METRICS_RULES_DEST_PATH),
        )
        self.dashboard_paths = RulesMapping(
            src=os.path.join(self.charm_dir, DASHBOARDS_SRC_PATH),
            dest=os.path.join(self.charm_dir, DASHBOARDS_DEST_PATH),
        )

        for rules in [self.loki_rules_paths, self.metrics_rules_paths, self.dashboard_paths]:
            if not os.path.isdir(rules.dest):
                shutil.copytree(rules.src, rules.dest, dirs_exist_ok=True)

        self._remote_write = PrometheusRemoteWriteConsumer(
            self, alert_rules_path=self.metrics_rules_paths.dest
        )

        self._loki_consumer = LokiPushApiConsumer(
            self, relation_name="logging-consumer", alert_rules_path=self.loki_rules_paths.dest
        )

        self._grafana_dashboards_provider = GrafanaDashboardProvider(
            self,
            relation_name="grafana-dashboards-provider",
            dashboards_path=self.dashboard_paths.dest,
        )
        self.framework.observe(
            self._grafana_dashboards_provider.on.dashboard_status_changed,
            self.on_dashboard_status_changed,
        )

        self.framework.observe(self.on.upgrade_charm, self.on_upgrade_charm)

        self.framework.observe(
            self._remote_write.on.endpoints_changed, self.on_remote_write_changed
        )

        self.framework.observe(
            self._loki_consumer.on.loki_push_api_endpoint_joined,
            self.on_loki_push_api_endpoint_joined,
        )
        self.framework.observe(
            self._loki_consumer.on.loki_push_api_endpoint_departed,
            self.on_loki_push_api_endpoint_departed,
        )
        self.framework.observe(self.on.config_changed, self.on_config_changed)

    def on_upgrade_charm(self, _event=None):
        self._update_metrics_alerts()
        self._update_loki_alerts()

    def on_loki_push_api_endpoint_joined(self, _event=None):
        self._update_config()

    def on_loki_push_api_endpoint_departed(self, _event=None):
        self._update_config()

    def on_config_changed(self, _event=None):
        self._update_config()

    # Abstract Methods
    def agent_version_output(self) -> str:
        """Gets the raw output from `agent -version`."""
        raise NotImplementedError("Please override the agent_version_output method")

    @property
    def is_ready(self):
        """Checks if the charm is ready for configuration."""
        raise NotImplementedError("Please override the is_ready method")

    def read_file(self, filepath: Union[str, pathlib.Path]):
        """Read a file's contents.

        Returns:
            A string with the file's contents
        """
        raise NotImplementedError("Please override the read_file method")

    def write_file(self, path: Union[str, pathlib.Path], text: str) -> None:
        """Write text to a file.

        Args:
            path: file path to write to
            text: text to write to the file
        """
        raise NotImplementedError("Please override the write_file method")

    def restart(self) -> None:
        """Restart grafana agent."""
        raise NotImplementedError("Please override the restart method")

    @property
    def _additional_integrations(self) -> Dict[str, Any]:
        """Additional per-type integrations to inject."""
        raise NotImplementedError("Please override the _additional_integrations method")

    @property
    def _additional_log_configs(self) -> List[Dict[str, Any]]:
        """Additional per-type integrations to inject."""
        raise NotImplementedError("Please override the _additional_log_configs method")

    def metrics_rules(self) -> Dict[str, Any]:
        """Return a list of metrics rules."""
        raise NotImplementedError("Please override the metrics_rules method")

    def metrics_jobs(self) -> list:
        """Return a list of metrics scrape jobs."""
        raise NotImplementedError("Please override the metrics_jobs method")

    def logs_rules(self) -> Dict[str, Any]:
        """Return a list of logging rules."""
        raise NotImplementedError("Please override the logs_rules method")

    def dashboards(self) -> list:
        """Return a list of dashboards."""
        raise NotImplementedError("Please override the dashboards method")

    # End: Abstract Methods

    def _update_metrics_alerts(self):
        self.update_alerts_rules(
            alerts_func=self.metrics_rules,
            reload_func=self._remote_write.reload_alerts,
            mapping=self.metrics_rules_paths,
        )

    def _update_loki_alerts(self):
        self.update_alerts_rules(
            alerts_func=self.logs_rules,
            reload_func=self._loki_consumer._reinitialize_alert_rules,
            mapping=self.loki_rules_paths,
        )

    def _update_grafana_dashboards(self):
        self.update_dashboards(
            dashboards_func=self.dashboards,
            reload_func=self._grafana_dashboards_provider._update_all_dashboards_from_dir,
            mapping=self.dashboard_paths,
        )

    def _recurse_call_chain(self, maybe_func: Any) -> Dict[str, Any]:
        """Recurse through wrappers until we find a real object, not a Callable."""
        if callable(maybe_func):
            return self._recurse_call_chain(maybe_func())
        else:
            return maybe_func

    def update_alerts_rules(self, alerts_func: Any, reload_func: Callable, mapping: RulesMapping):
        """Copy alert rules from relations and save them to disk."""
        # MetricsEndpointConsumer.alerts is not @property, but Loki is, so
        # do the right thing. With an additional layer of indirection, recurse
        # to the bottom until we find a real List|Dict|not-Callable
        rules = self._recurse_call_chain(alerts_func)

        shutil.rmtree(mapping.dest)
        shutil.copytree(mapping.src, mapping.dest)
        for topology_identifier, rule in rules.items():
            file_handle = pathlib.Path(mapping.dest, "juju_{}.rules".format(topology_identifier))
            file_handle.write_text(yaml.dump(rule))
            logger.debug("updated alert rules file {}".format(file_handle.absolute()))
        reload_func()

    def update_dashboards(
        self, dashboards_func: Any, reload_func: Callable, mapping: RulesMapping
    ) -> None:
        """Copy dashboards from relations, save them to disk, and update."""
        try:
            dashboards = dashboards_func
        except NotImplementedError:
            logger.debug("Dashboard forwarding is not yet enabled for k8s grafana-agent")
            return

        shutil.rmtree(mapping.dest)
        shutil.copytree(mapping.src, mapping.dest)
        for dash in dashboards:
            identifier = (
                f'{dash.get("charm", "charm-name")}-{dash.get("relation_id", "rel_id")}',
            )
            file_handle = pathlib.Path(mapping.dest, "juju_{}.rules".format(identifier))
            file_handle.write_text(yaml.dump(dash["content"]))
            logger.debug("updated dashboard file {}".format(file_handle.absolute()))
        reload_func()

    def on_scrape_targets_changed(self, _event) -> None:
        """Event handler for the scrape targets changed event."""
        self._update_config()
        self._update_status()
        self._update_metrics_alerts()

    def on_remote_write_changed(self, _event) -> None:
        """Event handler for the remote write changed event."""
        self._update_config()
        self._update_status()
        self._update_metrics_alerts()

    def _update_status(self) -> bool:
        """Update the status to reflect the status quo.

        Returns:
            True if the status was set to Active; False otherwise.
        """
        if relations := self.model.relations.get("metrics-endpoint"):
            if len(relations):
                if not len(self.model.relations[REMOTE_WRITE_RELATION_NAME]):
                    self.unit.status = WaitingStatus("no related Prometheus remote-write")
                    return False

        if not self.is_ready:
            self.unit.status = WaitingStatus("waiting for the agent to start")
            return False

        self.unit.status = ActiveStatus()
        return True

    def _update_config(self) -> None:
        if not self.is_ready:
            # Grafana-agent is not yet available so no need to update config
            self.unit.status = WaitingStatus("waiting for agent to start")
            return

        config = self._generate_config()
        old_config = None

        try:
            old_config = yaml.safe_load(self.read_file(CONFIG_PATH))
        except (FileNotFoundError, PathError):
            # If the file does not yet exist, pebble_ready has not run yet,
            # and we may be processing a deferred event
            pass

        if config == old_config:
            # Nothing changed, possibly new install. Set us active and move on.
            self.unit.status = ActiveStatus()
            return

        try:
            if config != old_config:
                self.write_file(CONFIG_PATH, yaml.dump(config))
                # FIXME: change this to self._reload_config when #19 is fixed
                # Restart the service to pick up the new config
                self.restart()
                self.unit.status = ActiveStatus()
        except GrafanaAgentReloadError as e:
            self.unit.status = BlockedStatus(str(e))
        except APIError as e:
            self.unit.status = WaitingStatus(str(e))

    def on_dashboard_status_changed(self, _event=None):
        # TODO: add constructor arg for `inject_dropdowns=False` instead of 'private' method?
        self._grafana_dashboards_provider._reinitialize_dashboard_data(inject_dropdowns=False)

    def _enrich_endpoints(self) -> Tuple[List[Dict[str, Any]], List[Dict[str, Any]]]:
        """Add TLS information to Prometheus and Loki endpoints."""
        prometheus_endpoints = self._remote_write.endpoints
        loki_endpoints = self._loki_consumer.loki_endpoints
        for endpoint in prometheus_endpoints + loki_endpoints:
            endpoint["tls_config"] = {
                "insecure_skip_verify": self.model.config.get("tls_insecure_skip_verify")
            }
        return prometheus_endpoints, loki_endpoints

    def _cli_args(self) -> str:
        """Return the cli arguments to pass to agent.

        Returns:
            The arguments as a string
        """
        return f"-config.file={CONFIG_PATH}"

    def _generate_config(self) -> Dict[str, Any]:
        """Generates config file str.

        Returns:
            A yaml string with grafana agent config
        """
        prometheus_endpoints, _ = self._enrich_endpoints()

        config = {
            "server": {"log_level": "info"},
            "integrations": self._integrations_config,
            "metrics": {
                "wal_directory": "/tmp/agent/data",
                "configs": [
                    {
                        "name": "agent_scraper",
                        "scrape_configs": self.metrics_jobs(),
                        "remote_write": prometheus_endpoints,
                    }
                ],
            },
            "logs": self._loki_config,
        }
        return config

    @property
    def _integrations_config(self) -> dict:
        """Return the integrations section of the config.

        Returns:
            The dict representing the config
        """
        juju_model = self.model.name
        juju_model_uuid = self.model.uuid
        juju_application = self.model.app.name

        # Align the "job" name with those of prometheus_scrape
        job_name = f"juju_{juju_model}_{juju_model_uuid}_{juju_application}_self-monitoring"

        prometheus_endpoints, _ = self._enrich_endpoints()

        conf = {
            "agent": {
                "enabled": True,
                "relabel_configs": [
                    {
                        "target_label": "job",
                        "regex": "(.*)",
                        "replacement": job_name,
                    },
                    {  # Align the "instance" label with the rest of the Juju-collected metrics
                        "target_label": "instance",
                        "regex": "(.*)",
                        "replacement": self._instance_name,
                    },
                    {  # To add a label, we create a relabelling that replaces a built-in
                        "source_labels": ["__address__"],
                        "target_label": "juju_charm",
                        "replacement": self.meta.name,
                    },
                    {  # To add a label, we create a relabelling that replaces a built-in
                        "source_labels": ["__address__"],
                        "target_label": "juju_model",
                        "replacement": self.model.name,
                    },
                    {
                        "source_labels": ["__address__"],
                        "target_label": "juju_model_uuid",
                        "replacement": self.model.uuid,
                    },
                    {
                        "source_labels": ["__address__"],
                        "target_label": "juju_application",
                        "replacement": self.model.app.name,
                    },
                    {
                        "source_labels": ["__address__"],
                        "target_label": "juju_unit",
                        "replacement": self.model.unit.name,
                    },
                ],
            },
            "prometheus_remote_write": prometheus_endpoints,
            **self._additional_integrations,
        }
        return conf

    @property
    def _loki_config(self) -> Dict[str, List[Any]]:
        """Modifies the loki section of the config.

        Returns:
            a dict with Loki config
        """
        _, loki_endpoints = self._enrich_endpoints()

        configs = []

        if self._loki_consumer.loki_endpoints:
            configs.append(
                {
                    "name": "push_api_server",
                    "clients": loki_endpoints,
                    "positions": {"filename": self._promtail_positions},
                    "scrape_configs": [
                        {
                            "job_name": "loki",
                            "loki_push_api": {
                                "server": {
                                    "http_listen_port": self._http_listen_port,
                                    "grpc_listen_port": self._grpc_listen_port,
                                },
                            },
                        }
                    ],
                }
            )

        configs.extend(self._additional_log_configs)  # type: ignore
        return {"configs": configs} if configs else {}

    @property
    def _instance_topology(self) -> Dict[str, str]:
        """Return a default topology which may be overridden by children."""
        return {
            "juju_model": self.model.name,
            "juju_model_uuid": self.model.uuid,
            "juju_application": self.model.app.name,
            "juju_unit": self.model.unit.name,
        }

    @property
    def _instance_name(self) -> str:
        """Return the instance name as interpolated topology values."""
        return "_".join([v for v in self._instance_topology.values()])

    def _reload_config(self, attempts: int = 10) -> None:
        """Reload the config file.

        Args:
            attempts: number of attempts to reload

        Raises:
            GrafanaAgentReloadError: if configuration could not be reloaded.
        """
        try:
            self.unit.status = MaintenanceStatus("reloading agent configuration")
            url = "http://localhost/-/reload"
            errors = list(range(400, 452)) + list(range(500, 513))
            s = Session()
            retries = Retry(total=attempts, backoff_factor=0.1, status_forcelist=errors)
            s.mount("http://", HTTPAdapter(max_retries=retries))
            s.post(url)
        except Exception as e:
            message = f"could not reload configuration: {str(e)}"
            raise GrafanaAgentReloadError(message)

    @property
    def _agent_version(self) -> Optional[str]:
        """Returns the version of the agent.

        Returns:
            A string equal to the agent version
        """
        if not self.is_ready:
            return None
        # Output looks like this:
        # agent, version v0.26.1 (branch: HEAD, revision: 2b88be37)
        result = re.search(r"v(\d*\.\d*\.\d*)", self.agent_version_output())
        if result is None:
            return result
        return result.group(1)<|MERGE_RESOLUTION|>--- conflicted
+++ resolved
@@ -60,11 +60,6 @@
         return super().__new__(cls)
 
     def __init__(self, *args):
-<<<<<<< HEAD
-        if type(self) is GrafanaAgentCharm:
-            raise TypeError("<GrafanaAgentCharm> should not be directly instantiated")
-=======
->>>>>>> 84823913
         super().__init__(*args)
 
         self.loki_rules_paths = RulesMapping(
