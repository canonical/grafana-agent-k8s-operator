# Copyright 2022 Canonical Ltd.
# See LICENSE file for licensing details.

"""Common logic for both k8s and machine charms for Grafana Agent."""
import logging
import os
import pathlib
import re
import shutil
from collections import namedtuple
from typing import Any, Callable, Dict, List, Optional, Tuple, Union

import yaml
from charms.grafana_k8s.v0.grafana_dashboard import GrafanaDashboardProvider
from charms.loki_k8s.v0.loki_push_api import LokiPushApiConsumer, LokiPushApiProvider
from charms.prometheus_k8s.v0.prometheus_remote_write import (
    PrometheusRemoteWriteConsumer,
)
from charms.prometheus_k8s.v0.prometheus_scrape import MetricsEndpointConsumer
from ops.charm import CharmBase, RelationChangedEvent
from ops.model import ActiveStatus, BlockedStatus, MaintenanceStatus, WaitingStatus
from ops.pebble import APIError, PathError
from requests import Session
from requests.adapters import HTTPAdapter
from requests.packages.urllib3.util.retry import Retry

logger = logging.getLogger(__name__)

CONFIG_PATH = "/etc/grafana-agent.yaml"
LOKI_RULES_SRC_PATH = "./src/loki_alert_rules"
LOKI_RULES_DEST_PATH = "./loki_alert_rules"
METRICS_RULES_SRC_PATH = "./src/prometheus_alert_rules"
METRICS_RULES_DEST_PATH = "./prometheus_alert_rules"
DASHBOARDS_SRC_PATH = "./src/grafana_dashboards"
DASHBOARDS_DEST_PATH = "./grafana_dashboards"  # placeholder until we figure out the plug
REMOTE_WRITE_RELATION_NAME = "send-remote-write"
SCRAPE_RELATION_NAME = "metrics-endpoint"

RulesMapping = namedtuple("RulesMapping", ["src", "dest"])


class GrafanaAgentReloadError(Exception):
    """Custom exception to indicate that grafana agent config couldn't be reloaded."""

    def __init__(self, message="could not reload configuration"):
        self.message = message
        super().__init__(self.message)


class GrafanaAgentCharm(CharmBase):
    """Grafana Agent Charm."""

    _name = "agent"
    _promtail_positions = "/run/promtail-positions.yaml"
    _http_listen_port = 3500
    _grpc_listen_port = 3600

    def __init__(self, *args):
        super().__init__(*args)

        self.loki_rules_paths = RulesMapping(
            # TODO how to inject topology only for this charm's own rules?
            src=os.path.join(self.charm_dir, LOKI_RULES_SRC_PATH),
            dest=os.path.join(self.charm_dir, LOKI_RULES_DEST_PATH),
        )
        self.metrics_rules_paths = RulesMapping(
            # TODO how to inject topology only for this charm's own rules?
            src=os.path.join(self.charm_dir, METRICS_RULES_SRC_PATH),
            dest=os.path.join(self.charm_dir, METRICS_RULES_DEST_PATH),
        )
        self.dashboard_paths = RulesMapping(
            # TODO how to inject topology (is there any?) only for this charm's own dashboards?
            src=os.path.join(self.charm_dir, DASHBOARDS_SRC_PATH),
            dest=os.path.join(self.charm_dir, DASHBOARDS_DEST_PATH),
        )

        for rules in [self.loki_rules_paths, self.metrics_rules_paths, self.dashboard_paths]:
            if not os.path.isdir(rules.dest):
                shutil.copytree(rules.src, rules.dest, dirs_exist_ok=True)

        self._remote_write = PrometheusRemoteWriteConsumer(
            self, alert_rules_path=self.metrics_rules_paths.dest
        )

        self._loki_consumer = LokiPushApiConsumer(
            self, relation_name="logging-consumer", alert_rules_path=self.loki_rules_paths.dest
        )
<<<<<<< HEAD
=======
        self._loki_provider = LokiPushApiProvider(
            self, relation_name="logging-provider", port=self._http_listen_port
        )
        self._grafana_dashboards_provider = GrafanaDashboardProvider(
            self,
            relation_name="grafana-dashboards-provider",
            dashboards_path=self.dashboard_paths.dest,
        )
        self.framework.observe(
            self._grafana_dashboards_provider.on.dashboard_status_changed, self._dashboards_changed
        )
>>>>>>> a4c1d5f3

        self.framework.observe(self.on.upgrade_charm, self._update_metrics_alerts)
        self.framework.observe(self.on.upgrade_charm, self._update_loki_alerts)

        self.framework.observe(
            self._remote_write.on.endpoints_changed, self.on_remote_write_changed
        )
        self.framework.observe(self._remote_write.on.endpoints_changed, self._update_metrics_alerts)

        self.framework.observe(
            self._loki_consumer.on.loki_push_api_endpoint_joined, self._update_config
        )
        self.framework.observe(
            self._loki_consumer.on.loki_push_api_endpoint_departed, self._update_config
        )
        self.framework.observe(self.on.config_changed, self._update_config)

    # Abstract Methods

    def agent_version_output(self) -> str:
        """Gets the raw output from `agent -version`."""
        raise NotImplementedError("Please override the agent_version_output method")

    @property
    def is_ready(self):
        """Checks if the charm is ready for configuration."""
        raise NotImplementedError("Please override the is_ready method")

    def read_file(self, filepath: Union[str, pathlib.Path]):
        """Read a file's contents.

        Returns:
            A string with the file's contents
        """
        raise NotImplementedError("Please override the read_file method")

    def write_file(self, path: Union[str, pathlib.Path], text: str) -> None:
        """Write text to a file.

        Args:
            path: file path to write to
            text: text to write to the file
        """
        raise NotImplementedError("Please override the write_file method")

    def restart(self) -> None:
        """Restart grafana agent."""
        raise NotImplementedError("Please override the restart method")

    @property
    def _additional_integrations(self) -> Dict[str, Any]:
        """Additional per-type integrations to inject."""
        raise NotImplementedError("Please override the _additional_integrations method")

    @property
    def _additional_log_configs(self) -> List[Dict[str, Any]]:
        """Additional per-type integrations to inject."""
        raise NotImplementedError("Please override the _additional_log_configs method")

    def metrics_rules(self) -> list:
        """Return a list of metrics rules."""
        raise NotImplementedError("Please override the metrics_rules method")

    def metrics_jobs(self) -> list:
        """Return a list of metrics scrape jobs."""
        raise NotImplementedError("Please override the metrics_jobs method")

    def logs_rules(self) -> list:
        """Return a list of logging rules."""
        raise NotImplementedError("Please override the logs_rules method")

    # End: Abstract Methods

    def _update_metrics_alerts(self, event):
        self.update_alerts_rules(
            event,
            alerts_func=self.metrics_rules,
            reload_func=self._remote_write.reload_alerts,
            mapping=self.metrics_rules_paths,
        )

    def _update_loki_alerts(self, event):
        self.update_alerts_rules(
            event,
            alerts_func=self.logs_rules,
            reload_func=self._loki_consumer._reinitialize_alert_rules,
            mapping=self.loki_rules_paths,
        )

    def update_alerts_rules(
        self, _, alerts_func: Any, reload_func: Callable, mapping: RulesMapping
    ):
        """Copy alert rules from relations and save them to disk."""
        rules = {}

        # MetricsEndpointConsumer.alerts is not @property, but Loki is, so
        # do the right thing
        if callable(alerts_func):
            rules = alerts_func()
        else:
            rules = alerts_func

        shutil.rmtree(mapping.dest)
        shutil.copytree(mapping.src, mapping.dest)
        for topology_identifier, rule in rules.items():
            file_handle = pathlib.Path(mapping.dest, "juju_{}.rules".format(topology_identifier))
            file_handle.write_text(yaml.dump(rule))
            logger.debug("updated alert rules file {}".format(file_handle.absolute()))
        reload_func()

    def on_scrape_targets_changed(self, event) -> None:
        """Event handler for the scrape targets changed event."""
        self._update_config(event)
        self._update_status()

    def on_remote_write_changed(self, event: RelationChangedEvent) -> None:
        """Event handler for the remote write changed event."""
        self._update_config(event)
        self._update_status()

    def _update_status(self) -> bool:
        """Update the status to reflect the status quo.

        Returns:
            True if the status was set to Active; False otherwise.
        """
        if len(self.model.relations["metrics-endpoint"]):
            if not len(self.model.relations[REMOTE_WRITE_RELATION_NAME]):
                self.unit.status = WaitingStatus("no related Prometheus remote-write")
                return False

        if not self.is_ready:
            self.unit.status = WaitingStatus("waiting for the agent to start")
            return False

        self.unit.status = ActiveStatus()
        return True

    def _update_config(self, _) -> None:
        if not self.is_ready:
            # Grafana-agent is not yet available so no need to update config
            self.unit.status = WaitingStatus("waiting for agent to start")
            return

        config = self._generate_config()
        old_config = None

        try:
            old_config = yaml.safe_load(self.read_file(CONFIG_PATH))
        except (FileNotFoundError, PathError):
            # If the file does not yet exist, pebble_ready has not run yet,
            # and we may be processing a deferred event
            pass

        if config == old_config:
            # Nothing changed, possibly new install. Set us active and move on.
            self.unit.status = ActiveStatus()
            return

        try:
            if config != old_config:
                self.write_file(CONFIG_PATH, yaml.dump(config))
                # FIXME: change this to self._reload_config when #19 is fixed
                # Restart the service to pick up the new config
                self.restart()
                self.unit.status = ActiveStatus()
        except GrafanaAgentReloadError as e:
            self.unit.status = BlockedStatus(str(e))
        except APIError as e:
            self.unit.status = WaitingStatus(str(e))

    def _dashboards_changed(self, _):
        # TODO: add constructor arg for `inject_dropdowns=False` instead of 'private' method?
        self._grafana_dashboards_provider._reinitialize_dashboard_data(inject_dropdowns=False)

    def _enrich_endpoints(self) -> Tuple[List[Dict[str, Any]], List[Dict[str, Any]]]:
        """Add TLS information to Prometheus and Loki endpoints."""
        prometheus_endpoints = self._remote_write.endpoints
        loki_endpoints = self._loki_consumer.loki_endpoints
        for endpoint in prometheus_endpoints + loki_endpoints:
            endpoint["tls_config"] = {
                "insecure_skip_verify": self.model.config.get("tls_insecure_skip_verify")
            }
        return prometheus_endpoints, loki_endpoints

    def _cli_args(self) -> str:
        """Return the cli arguments to pass to agent.

        Returns:
            The arguments as a string
        """
        return f"-config.file={CONFIG_PATH}"

    def _generate_config(self) -> Dict[str, Any]:
        """Generates config file str.

        Returns:
            A yaml string with grafana agent config
        """
        prometheus_endpoints, _ = self._enrich_endpoints()

        config = {
            "server": {"log_level": "info"},
            "integrations": self._integrations_config,
            "metrics": {
                "wal_directory": "/tmp/agent/data",
                "configs": [
                    {
                        "name": "agent_scraper",
<<<<<<< HEAD
                        "scrape_configs": self.metrics_jobs,
                        "remote_write": self._remote_write.endpoints,
=======
                        "scrape_configs": self._scrape.jobs(),
                        "remote_write": prometheus_endpoints,
>>>>>>> a4c1d5f3
                    }
                ],
            },
            "logs": self._loki_config,
        }
        return config

    @property
    def _integrations_config(self) -> dict:
        """Return the integrations section of the config.

        Returns:
            The dict representing the config
        """
        juju_model = self.model.name
        juju_model_uuid = self.model.uuid
        juju_application = self.model.app.name

        # Align the "job" name with those of prometheus_scrape
        job_name = f"juju_{juju_model}_{juju_model_uuid}_{juju_application}_self-monitoring"

        prometheus_endpoints, _ = self._enrich_endpoints()

        conf = {
            "agent": {
                "enabled": True,
                "relabel_configs": [
                    {
                        "target_label": "job",
                        "regex": "(.*)",
                        "replacement": job_name,
                    },
                    {  # Align the "instance" label with the rest of the Juju-collected metrics
                        "target_label": "instance",
                        "regex": "(.*)",
                        "replacement": self._instance_name,
                    },
                    {  # To add a label, we create a relabelling that replaces a built-in
                        "source_labels": ["__address__"],
                        "target_label": "juju_charm",
                        "replacement": self.meta.name,
                    },
                    {  # To add a label, we create a relabelling that replaces a built-in
                        "source_labels": ["__address__"],
                        "target_label": "juju_model",
                        "replacement": self.model.name,
                    },
                    {
                        "source_labels": ["__address__"],
                        "target_label": "juju_model_uuid",
                        "replacement": self.model.uuid,
                    },
                    {
                        "source_labels": ["__address__"],
                        "target_label": "juju_application",
                        "replacement": self.model.app.name,
                    },
                    {
                        "source_labels": ["__address__"],
                        "target_label": "juju_unit",
                        "replacement": self.model.unit.name,
                    },
                ],
            },
            "prometheus_remote_write": prometheus_endpoints,
            **self._additional_integrations,
        }
        return conf

    @property
    def _loki_config(self) -> Dict[str, List[Any]]:
        """Modifies the loki section of the config.

        Returns:
            a dict with Loki config
        """
        _, loki_endpoints = self._enrich_endpoints()

        configs = []

        if self._loki_consumer.loki_endpoints:
            configs.append(
                {
                    "name": "push_api_server",
                    "clients": loki_endpoints,
                    "positions": {"filename": self._promtail_positions},
                    "scrape_configs": [
                        {
                            "job_name": "loki",
                            "loki_push_api": {
                                "server": {
                                    "http_listen_port": self._http_listen_port,
                                    "grpc_listen_port": self._grpc_listen_port,
                                },
                            },
                        }
                    ],
                }
            )

        configs.extend(self._additional_log_configs)  # type: ignore
        return {"configs": configs} if configs else {}

    @property
    def _instance_topology(self) -> Dict[str, str]:
        """Return a default topology which may be overridden by children."""
        return {
            "juju_model": self.model.name,
            "juju_model_uuid": self.model.uuid,
            "juju_application": self.model.app.name,
            "juju_unit": self.model.unit.name,
        }

    @property
    def _instance_name(self) -> str:
        """Return the instance name as interpolated topology values."""
        return "_".join([v for v in self._instance_topology.values()])

    def _reload_config(self, attempts: int = 10) -> None:
        """Reload the config file.

        Args:
            attempts: number of attempts to reload

        Raises:
            GrafanaAgentReloadError: if configuration could not be reloaded.
        """
        try:
            self.unit.status = MaintenanceStatus("reloading agent configuration")
            url = "http://localhost/-/reload"
            errors = list(range(400, 452)) + list(range(500, 513))
            s = Session()
            retries = Retry(total=attempts, backoff_factor=0.1, status_forcelist=errors)
            s.mount("http://", HTTPAdapter(max_retries=retries))
            s.post(url)
        except Exception as e:
            message = f"could not reload configuration: {str(e)}"
            raise GrafanaAgentReloadError(message)

    @property
    def _agent_version(self) -> Optional[str]:
        """Returns the version of the agent.

        Returns:
            A string equal to the agent version
        """
        if not self.is_ready:
            return None
        # Output looks like this:
        # agent, version v0.26.1 (branch: HEAD, revision: 2b88be37)
        result = re.search(r"v(\d*\.\d*\.\d*)", self.agent_version_output())
        if result is None:
            return result
        return result.group(1)<|MERGE_RESOLUTION|>--- conflicted
+++ resolved
@@ -85,8 +85,7 @@
         self._loki_consumer = LokiPushApiConsumer(
             self, relation_name="logging-consumer", alert_rules_path=self.loki_rules_paths.dest
         )
-<<<<<<< HEAD
-=======
+
         self._loki_provider = LokiPushApiProvider(
             self, relation_name="logging-provider", port=self._http_listen_port
         )
@@ -98,7 +97,7 @@
         self.framework.observe(
             self._grafana_dashboards_provider.on.dashboard_status_changed, self._dashboards_changed
         )
->>>>>>> a4c1d5f3
+
 
         self.framework.observe(self.on.upgrade_charm, self._update_metrics_alerts)
         self.framework.observe(self.on.upgrade_charm, self._update_loki_alerts)
@@ -308,13 +307,8 @@
                 "configs": [
                     {
                         "name": "agent_scraper",
-<<<<<<< HEAD
                         "scrape_configs": self.metrics_jobs,
                         "remote_write": self._remote_write.endpoints,
-=======
-                        "scrape_configs": self._scrape.jobs(),
-                        "remote_write": prometheus_endpoints,
->>>>>>> a4c1d5f3
                     }
                 ],
             },
@@ -336,7 +330,8 @@
         # Align the "job" name with those of prometheus_scrape
         job_name = f"juju_{juju_model}_{juju_model_uuid}_{juju_application}_self-monitoring"
 
-        prometheus_endpoints, _ = self._enrich_endpoints()
+        prometheus_endpoints, _ = self.
+        ()
 
         conf = {
             "agent": {
