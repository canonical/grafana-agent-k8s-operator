#!/usr/bin/env python3

# Copyright 2022 Canonical Ltd.
# See LICENSE file for licensing details.

"""A  juju charm for Grafana Agent on Kubernetes."""
import logging
<<<<<<< HEAD
import pathlib
import shlex
import subprocess
from typing import Any, Dict, List, Optional, Union

from charms.grafana_agent.v0.cos_machine import COSMachineRequirer
from ops.main import main
from ops.model import ActiveStatus, MaintenanceStatus, Relation, Unit

from grafana_agent import GrafanaAgentCharm

logger = logging.getLogger(__name__)

=======
import re
import subprocess
from dataclasses import dataclass, field
from pathlib import Path
from typing import Any, Dict, List, Optional, Union

from charms.grafana_agent.v0.cos_agent import COSAgentRequirer
from charms.operator_libs_linux.v1 import snap  # type: ignore
from grafana_agent import GrafanaAgentCharm
from ops.main import main
from ops.model import MaintenanceStatus, Relation, Unit

logger = logging.getLogger(__name__)

_FsType = str
_MountOption = str
_MountOptions = List[_MountOption]


@dataclass
class _SnapFstabEntry:
    """Representation of an individual fstab entry for snap plugs."""

    source: str
    target: str
    fstype: Union[_FsType, None]
    options: _MountOptions
    dump: int
    fsck: int

    owner: str = field(init=False)
    endpoint_source: str = field(init=False)
    relative_target: str = field(init=False)

    def __post_init__(self):
        """Populate with calculated values at runtime."""
        self.owner = re.sub(
            r"^(.*?)?/snap/(?P<owner>([A-Za-z0-9_-])+)/.*$", r"\g<owner>", self.source
        )
        self.endpoint_source = re.sub(
            r"^(.*?)?/snap/([A-Za-z0-9_-])+/(?P<path>.*$)", r"\g<path>", self.source
        )
        self.relative_target = re.sub(
            r"^(.*?)?/snap/grafana-agent/\d+/shared-logs+(?P<path>/.*$)", r"\g<path>", self.target
        )


@dataclass
class SnapFstab:
    """Build a small representation/wrapper for snap fstab files."""

    fstab_file: Union[Path, str]
    entries: List[_SnapFstabEntry] = field(init=False)

    def __post_init__(self):
        """Populate with calculated values at runtime."""
        self.fstab_file = (
            self.fstab_file if isinstance(self.fstab_file, Path) else Path(self.fstab_file)
        )
        if not self.fstab_file.exists():
            self.entries = []
            return

        entries = []
        for line in self.fstab_file.read_text().split("\n"):
            if not line.strip():
                # skip whitespace-only lines
                continue
            raw_entry = line.split()
            fields = {
                "source": raw_entry[0],
                "target": raw_entry[1],
                "fstype": None if raw_entry[2] == "none" else raw_entry[2],
                "options": raw_entry[3].split(","),
                "dump": int(raw_entry[4]),
                "fsck": int(raw_entry[5]),
            }
            entry = _SnapFstabEntry(**fields)
            entries.append(entry)

        self.entries = entries

    def entry(self, owner: str, endpoint_name: Optional[str]) -> Optional[_SnapFstabEntry]:
        """Find and return a specific entry if it exists."""
        entries = [e for e in self.entries if e.owner == owner]

        if len(entries) > 1 and endpoint_name:
            # If there's more than one entry, the endpoint name may not directly map to
            # the source *or* path. charmed-kafka uses 'logs' as the plug name, and maps
            # .../common/logs to .../log inside Grafana Agent
            #
            # The only meaningful scenario in which this could happen (multiple fstab
            # entries with the same snap "owning" the originating path) is if a snap provides
            # multiple paths as part of the same plug.
            #
            # In this case, for a cheap comparison (rather than implementing some recursive
            # LCS just for this), convert all possible endpoint sources into a list of unique
            # characters, as well as the endpoint name, and build a sequence of entries with
            # a value that's the length of the intersection, the pick the first one i.e. the one
            # with the largest intersection.
            ordered_entries = sorted(
                entries,
                # descending order
                reverse=True,
                # size of the character-level similarity of the two strings
                key=lambda e: len(set(endpoint_name) & set(e.endpoint_source)),
            )
            return ordered_entries[0]

        if len(entries) > 1 or not entries:
            logger.debug(
                "Ambiguous or unknown mountpoint for snap %s at slot %s, not relabeling.",
                owner,
                endpoint_name,
            )
            return None

        return entries[0]

>>>>>>> 73543ef8

class GrafanaAgentError(Exception):
    """Custom exception type for Grafana Agent."""

    pass


class GrafanaAgentInstallError(GrafanaAgentError):
    """Custom exception type for install related errors."""

    pass


class GrafanaAgentServiceError(GrafanaAgentError):
    """Custom exception type for service related errors."""

    pass


class GrafanaAgentMachineCharm(GrafanaAgentCharm):
    """Machine version of the Grafana Agent charm."""

    service_name = "grafana-agent.grafana-agent"

<<<<<<< HEAD
    def __init__(self, *args):
        super().__init__(*args)
        # technically, only one of 'cos-machine' and 'juju-info' are likely to ever be active at
        # any given time. however, for the sake of understandability, we always set _cos, and
        # we always listen to juju-info-joined events even though one of the two paths will be
        # at all effects unused.
        self._cos = COSMachineRequirer(self)
=======
    mandatory_relation_pairs = [
        ("cos-agent", ["send-remote-write", "grafana-cloud-config"]),
        ("cos-agent", ["logging-consumer", "grafana-cloud-config"]),
        ("cos-agent", ["grafana-dashboards-provider", "grafana-cloud-config"]),
        ("juju-info", ["send-remote-write", "grafana-cloud-config"]),
        ("juju-info", ["logging-consumer", "grafana-cloud-config"]),
    ]

    def __init__(self, *args):
        super().__init__(*args)
        # technically, only one of 'cos-agent' and 'juju-info' are likely to ever be active at
        # any given time. however, for the sake of understandability, we always set _cos, and
        # we always listen to juju-info-joined events even though one of the two paths will be
        # at all effects unused.
        self._cos = COSAgentRequirer(self)
        self.snap = snap.SnapCache()["grafana-agent"]
>>>>>>> 73543ef8
        self.framework.observe(self._cos.on.data_changed, self._on_cos_data_changed)
        self.framework.observe(self.on["juju_info"].relation_joined, self._on_juju_info_joined)

        self.framework.observe(self.on.install, self.on_install)
        self.framework.observe(self.on.start, self._on_start)
        self.framework.observe(self.on.stop, self._on_stop)
        self.framework.observe(self.on.remove, self._on_remove)

    def _on_juju_info_joined(self, _event):
        """Update the config when Juju info is joined."""
        self._update_config()
        self._update_status()

    def _on_cos_data_changed(self, _event):
        """Trigger renewals of all data if there is a change."""
<<<<<<< HEAD
=======
        self._connect_logging_snap_endpoints()
>>>>>>> 73543ef8
        self._update_config()
        self._update_status()
        self._update_metrics_alerts()
        self._update_loki_alerts()
<<<<<<< HEAD
        self._update_snap_logs()
        self._update_grafana_dashboards()  # TODO rbarry check this
=======
        self._update_grafana_dashboards()
>>>>>>> 73543ef8

    def on_install(self, _event) -> None:
        """Install the Grafana Agent snap."""
        # Check if Grafana Agent is installed
        self.unit.status = MaintenanceStatus("Installing grafana-agent snap")
<<<<<<< HEAD
        if not self._is_installed:
            subprocess.run(["sudo", "snap", "install", "grafana-agent"])
            if not self._is_installed:
                raise GrafanaAgentInstallError("Failed to install grafana-agent.")
=======
        try:
            self.snap.ensure(state=snap.SnapState.Latest)
        except snap.SnapError as e:
            raise GrafanaAgentInstallError("Failed to install grafana-agent.") from e
>>>>>>> 73543ef8

    def _on_start(self, _event) -> None:
        # Ensure the config is up-to-date before we start to avoid racy relation
        # changes and starting with a "bare" config in ActiveStatus
        self._update_config()
        self.unit.status = MaintenanceStatus("Starting grafana-agent snap")
<<<<<<< HEAD
        start_process = subprocess.run(["sudo", "snap", "start", "--enable", self.service_name])
        if start_process.returncode != 0:
            raise GrafanaAgentServiceError("Failed to start grafana-agent")
        self.unit.status = ActiveStatus("")

    def _on_stop(self, _event) -> None:
        self.unit.status = MaintenanceStatus("Stopping grafana-agent snap")
        stop_process = subprocess.run(["sudo", "snap", "stop", "--disable", self.service_name])
        if stop_process.returncode != 0:
            raise GrafanaAgentServiceError("Failed to stop grafana-agent")
=======

        try:
            self.snap.start(enable=True)
        except snap.SnapError as e:
            raise GrafanaAgentServiceError("Failed to start grafana-agent") from e

        self._update_status()

    def _on_stop(self, _event) -> None:
        self.unit.status = MaintenanceStatus("Stopping grafana-agent snap")
        try:
            self.snap.stop(disable=True)
        except snap.SnapError as e:
            raise GrafanaAgentServiceError("Failed to stop grafana-agent") from e

        self._update_status()
>>>>>>> 73543ef8

    def _on_remove(self, _event) -> None:
        """Uninstall the Grafana Agent snap."""
        self.unit.status = MaintenanceStatus("Uninstalling grafana-agent snap")
<<<<<<< HEAD
        subprocess.run(["sudo", "snap", "remove", "--purge", "grafana-agent"])
        if self._is_installed:
            raise GrafanaAgentInstallError("Failed to uninstall grafana-agent")
=======
        try:
            self.snap.ensure(state=snap.SnapState.Absent)
        except snap.SnapError as e:
            raise GrafanaAgentInstallError("Failed to uninstall grafana-agent") from e
>>>>>>> 73543ef8

    def metrics_rules(self) -> Dict[str, Any]:
        """Return a list of metrics rules."""
        return self._cos.metrics_alerts

    def metrics_jobs(self) -> list:
        """Return a list of metrics scrape jobs."""
<<<<<<< HEAD
        return self._cos.metrics_jobs
=======
        jobs = self._cos.metrics_jobs
        for job in jobs:
            static_configs = job.get("static_configs", [])
            for static_config in static_configs:
                static_config["labels"] = self._principal_labels
        return jobs
>>>>>>> 73543ef8

    def logs_rules(self) -> Dict[str, Any]:
        """Return a list of logging rules."""
        return self._cos.logs_alerts

    @property
    def dashboards(self) -> list:
        """Return a list of dashboards."""
        return self._cos.dashboards

    @property
    def is_ready(self) -> bool:
        """Checks if the charm is ready for configuration."""
        return self._is_installed

    def agent_version_output(self) -> str:
        """Runs `agent -version` and returns the output.

        Returns:
            Output of `agent -version`
        """
        return subprocess.run(["/bin/agent", "-version"], capture_output=True, text=True).stdout

<<<<<<< HEAD
    def read_file(self, filepath: Union[str, pathlib.Path]):
=======
    def read_file(self, filepath: Union[str, Path]):
>>>>>>> 73543ef8
        """Read a file's contents.

        Returns:
            A string with the file's contents
        """
        with open(filepath) as f:
            return f.read()

<<<<<<< HEAD
    def write_file(self, path: Union[str, pathlib.Path], text: str) -> None:
=======
    def write_file(self, path: Union[str, Path], text: str) -> None:
>>>>>>> 73543ef8
        """Write text to a file.

        Args:
            path: file path to write to
            text: text to write to the file
        """
        with open(path, "w") as f:
            f.write(text)

    def restart(self) -> None:
        """Restart grafana agent."""
<<<<<<< HEAD
        subprocess.run(["sudo", "snap", "restart", self.service_name])
=======
        try:
            self.snap.restart()
        except snap.SnapError as e:
            raise GrafanaAgentServiceError("Failed to restart grafana-agent") from e
>>>>>>> 73543ef8

    @property
    def _is_installed(self) -> bool:
        """Check if the Grafana Agent snap is installed."""
<<<<<<< HEAD
        package_check = subprocess.run("snap list grafana-agent", shell=True)
        return package_check.returncode == 0
=======
        return self.snap.present
>>>>>>> 73543ef8

    @property
    def _additional_integrations(self) -> Dict[str, Any]:
        """Additional integrations for machine charms."""
        node_exporter_job_name = (
            f"juju_{self.model.name}_{self.model.uuid}_{self.model.app.name}_node-exporter"
        )
        return {
            "node_exporter": {
                "enabled": True,
                "relabel_configs": [
                    # Align the "job" name with those of prometheus_scrape
                    {
                        "target_label": "job",
                        "regex": "(.*)",
                        "replacement": node_exporter_job_name,
                    },
                ]
                + self._principal_relabeling_config,
            }
        }

    @property
    def _additional_log_configs(self) -> List[Dict[str, Any]]:
        """Additional logging configuration for machine charms."""
        _, loki_endpoints = self._enrich_endpoints()
        return [
            {
                "name": "log_file_scraper",
                "clients": loki_endpoints,
<<<<<<< HEAD
                "positions": {"filename": self._promtail_positions},
                "scrape_configs": [
                    {
                        "job_name": "varlog",
=======
                "scrape_configs": [
                    {
                        "job_name": "varlog",
                        "pipeline_stages": [
                            {
                                "drop": {
                                    "expression": ".*file is a directory.*",
                                },
                            },
                        ],
>>>>>>> 73543ef8
                        "static_configs": [
                            {
                                "targets": ["localhost"],
                                "labels": {
                                    "__path__": "/var/log/*log",
                                    **self._principal_labels,
                                },
                            }
                        ],
                    },
<<<<<<< HEAD
                    {"job_name": "syslog", "journal": {"labels": self._principal_labels}},
                ],
=======
                    {
                        "job_name": "syslog",
                        "journal": {"labels": self._principal_labels},
                        "pipeline_stages": [
                            {
                                "drop": {
                                    "expression": ".*file is a directory.*",
                                },
                            },
                        ],
                    },
                ]
                + self._snap_plugs_logging_configs,
>>>>>>> 73543ef8
            }
        ]

    @property
    def _principal_relation(self) -> Optional[Relation]:
<<<<<<< HEAD
        """The cos-machine relation, if the charm we're related to supports it, else juju-info."""
        # juju relate will do "the right thing" and default to cos-machine, falling back to
        # juju-info if no cos-machine endpoint is available on the principal.
=======
        """The cos-agent relation, if the charm we're related to supports it, else juju-info."""
        # juju relate will do "the right thing" and default to cos-agent, falling back to
        # juju-info if no cos-agent endpoint is available on the principal.
>>>>>>> 73543ef8
        # Technically, if the charm is executing, there MUST be one of these two relations
        # (otherwise, the subordinate won't even execute). However, for the sake of juju maybe not
        # showing us the relation until after the first few install/start/config-changed, we err on
        # the safe side and type this as Optional.
<<<<<<< HEAD
        return self.model.get_relation("cos-machine") or self.model.get_relation("juju-info")
=======
        return self.model.get_relation("cos-agent") or self.model.get_relation("juju-info")
>>>>>>> 73543ef8

    @property
    def principal_unit(self) -> Optional[Unit]:
        """Return the principal unit this charm is subordinated to."""
        relation = self._principal_relation
        if relation and relation.units:
            # Here, we could have popped the set and put the unit back or
            # memoized the function, but in the interest of backwards compatibility
            # with older python versions and avoiding adding temporary state to
            # the charm instance, we choose this somewhat unsightly option.
            return next(iter(relation.units))
        return None

    @property
    def _instance_topology(
        self,
    ) -> Dict[str, str]:
        unit = self.principal_unit
        if unit:
            # Note we can't include juju_charm as that information is not available to us.
            return {
                "juju_model": self.model.name,
                "juju_model_uuid": self.model.uuid,
                "juju_application": unit.app.name,
                "juju_unit": unit.name,
            }
<<<<<<< HEAD
        else:
            return {}
=======
        return {}
>>>>>>> 73543ef8

    @property
    def _principal_labels(self) -> Dict[str, str]:
        """Return a dict with labels from the topology of the principal charm."""
        return {
            # Dict ordering will give the appropriate result here
            "instance": self._instance_name,
            **self._instance_topology,
        }

    @property
    def _principal_relabeling_config(self) -> list:
<<<<<<< HEAD
        """Return a relabel config with labels from the topology of the principal charm."""
=======
        """Return a relabelling config with labels from the topology of the principal charm."""
>>>>>>> 73543ef8
        topology_relabels = (
            [
                {
                    "source_labels": ["__address__"],
                    "target_label": key,
                    "replacement": value,
                }
                for key, value in self._instance_topology.items()
            ]
            if self._principal_labels
            else []
        )

        return [
            {
                "target_label": "instance",
                "regex": "(.*)",
                "replacement": self._instance_name,
            }
        ] + topology_relabels  # type: ignore

<<<<<<< HEAD
    def _update_snap_logs(self):
        for plug in self._cos.snap_log_plugs:
            cmd = f"sudo snap connect {plug} grafana-agent:logs"
            try:
                subprocess.check_output(shlex.split(cmd))
            except subprocess.CalledProcessError:
                logger.error(f"error connecting plug {plug} to grafana-agent:logs", exc_info=True)
        # TODO: figure out if we need to do anything to add the new log dirs/files to the tail
=======
    @property
    def _snap_plugs_logging_configs(self) -> List[Dict[str, Any]]:
        """One logging config for each separate snap connected over the "logs" endpoint."""
        agent_fstab = SnapFstab(Path("/var/lib/snapd/mount/snap.grafana-agent.fstab"))

        shared_logs_configs = []
        for endpoint in self._cos.snap_log_endpoints:
            fstab_entry = agent_fstab.entry(endpoint.owner, endpoint.name)
            target_path = (
                f"{fstab_entry.target}/**"
                if fstab_entry
                else "/snap/grafana-agent/current/shared-logs/**"
            )
            job = {
                "job_name": endpoint.owner,
                "static_configs": [
                    {
                        "targets": ["localhost"],
                        "labels": {
                            "job": endpoint.owner,
                            "__path__": target_path,
                            **{
                                k: v
                                for k, v in self._instance_topology.items()
                                if k not in ["juju_unit", "juju_application"]
                            },
                        },
                    }
                ],
                "pipeline_stages": [
                    {
                        "drop": {
                            "expression": ".*file is a directory.*",
                        },
                    },
                ],
            }

            if fstab_entry:
                job["relabel_configs"] = [
                    {
                        "source_labels": ["__path__"],
                        "target_label": "path",
                        "replacement": fstab_entry.relative_target,
                    }
                ]

            shared_logs_configs.append(job)

        return shared_logs_configs

    def _connect_logging_snap_endpoints(self):
        for plug in self._cos.snap_log_endpoints:
            try:
                self.snap.connect("logs", service=plug.owner, slot=plug.name)
            except snap.SnapError as e:
                logger.error(f"error connecting plug {plug} to grafana-agent:logs")
                logger.error(e.message)

    def positions_dir(self) -> str:
        """Return the positions directory."""
        return "${SNAP_DATA}"
>>>>>>> 73543ef8


if __name__ == "__main__":
    main(GrafanaAgentMachineCharm)<|MERGE_RESOLUTION|>--- conflicted
+++ resolved
@@ -5,21 +5,6 @@
 
 """A  juju charm for Grafana Agent on Kubernetes."""
 import logging
-<<<<<<< HEAD
-import pathlib
-import shlex
-import subprocess
-from typing import Any, Dict, List, Optional, Union
-
-from charms.grafana_agent.v0.cos_machine import COSMachineRequirer
-from ops.main import main
-from ops.model import ActiveStatus, MaintenanceStatus, Relation, Unit
-
-from grafana_agent import GrafanaAgentCharm
-
-logger = logging.getLogger(__name__)
-
-=======
 import re
 import subprocess
 from dataclasses import dataclass, field
@@ -139,7 +124,6 @@
 
         return entries[0]
 
->>>>>>> 73543ef8
 
 class GrafanaAgentError(Exception):
     """Custom exception type for Grafana Agent."""
@@ -164,15 +148,6 @@
 
     service_name = "grafana-agent.grafana-agent"
 
-<<<<<<< HEAD
-    def __init__(self, *args):
-        super().__init__(*args)
-        # technically, only one of 'cos-machine' and 'juju-info' are likely to ever be active at
-        # any given time. however, for the sake of understandability, we always set _cos, and
-        # we always listen to juju-info-joined events even though one of the two paths will be
-        # at all effects unused.
-        self._cos = COSMachineRequirer(self)
-=======
     mandatory_relation_pairs = [
         ("cos-agent", ["send-remote-write", "grafana-cloud-config"]),
         ("cos-agent", ["logging-consumer", "grafana-cloud-config"]),
@@ -189,7 +164,6 @@
         # at all effects unused.
         self._cos = COSAgentRequirer(self)
         self.snap = snap.SnapCache()["grafana-agent"]
->>>>>>> 73543ef8
         self.framework.observe(self._cos.on.data_changed, self._on_cos_data_changed)
         self.framework.observe(self.on["juju_info"].relation_joined, self._on_juju_info_joined)
 
@@ -205,54 +179,27 @@
 
     def _on_cos_data_changed(self, _event):
         """Trigger renewals of all data if there is a change."""
-<<<<<<< HEAD
-=======
         self._connect_logging_snap_endpoints()
->>>>>>> 73543ef8
         self._update_config()
         self._update_status()
         self._update_metrics_alerts()
         self._update_loki_alerts()
-<<<<<<< HEAD
-        self._update_snap_logs()
-        self._update_grafana_dashboards()  # TODO rbarry check this
-=======
         self._update_grafana_dashboards()
->>>>>>> 73543ef8
 
     def on_install(self, _event) -> None:
         """Install the Grafana Agent snap."""
         # Check if Grafana Agent is installed
         self.unit.status = MaintenanceStatus("Installing grafana-agent snap")
-<<<<<<< HEAD
-        if not self._is_installed:
-            subprocess.run(["sudo", "snap", "install", "grafana-agent"])
-            if not self._is_installed:
-                raise GrafanaAgentInstallError("Failed to install grafana-agent.")
-=======
         try:
             self.snap.ensure(state=snap.SnapState.Latest)
         except snap.SnapError as e:
             raise GrafanaAgentInstallError("Failed to install grafana-agent.") from e
->>>>>>> 73543ef8
 
     def _on_start(self, _event) -> None:
         # Ensure the config is up-to-date before we start to avoid racy relation
         # changes and starting with a "bare" config in ActiveStatus
         self._update_config()
         self.unit.status = MaintenanceStatus("Starting grafana-agent snap")
-<<<<<<< HEAD
-        start_process = subprocess.run(["sudo", "snap", "start", "--enable", self.service_name])
-        if start_process.returncode != 0:
-            raise GrafanaAgentServiceError("Failed to start grafana-agent")
-        self.unit.status = ActiveStatus("")
-
-    def _on_stop(self, _event) -> None:
-        self.unit.status = MaintenanceStatus("Stopping grafana-agent snap")
-        stop_process = subprocess.run(["sudo", "snap", "stop", "--disable", self.service_name])
-        if stop_process.returncode != 0:
-            raise GrafanaAgentServiceError("Failed to stop grafana-agent")
-=======
 
         try:
             self.snap.start(enable=True)
@@ -269,21 +216,14 @@
             raise GrafanaAgentServiceError("Failed to stop grafana-agent") from e
 
         self._update_status()
->>>>>>> 73543ef8
 
     def _on_remove(self, _event) -> None:
         """Uninstall the Grafana Agent snap."""
         self.unit.status = MaintenanceStatus("Uninstalling grafana-agent snap")
-<<<<<<< HEAD
-        subprocess.run(["sudo", "snap", "remove", "--purge", "grafana-agent"])
-        if self._is_installed:
-            raise GrafanaAgentInstallError("Failed to uninstall grafana-agent")
-=======
         try:
             self.snap.ensure(state=snap.SnapState.Absent)
         except snap.SnapError as e:
             raise GrafanaAgentInstallError("Failed to uninstall grafana-agent") from e
->>>>>>> 73543ef8
 
     def metrics_rules(self) -> Dict[str, Any]:
         """Return a list of metrics rules."""
@@ -291,16 +231,12 @@
 
     def metrics_jobs(self) -> list:
         """Return a list of metrics scrape jobs."""
-<<<<<<< HEAD
-        return self._cos.metrics_jobs
-=======
         jobs = self._cos.metrics_jobs
         for job in jobs:
             static_configs = job.get("static_configs", [])
             for static_config in static_configs:
                 static_config["labels"] = self._principal_labels
         return jobs
->>>>>>> 73543ef8
 
     def logs_rules(self) -> Dict[str, Any]:
         """Return a list of logging rules."""
@@ -324,11 +260,7 @@
         """
         return subprocess.run(["/bin/agent", "-version"], capture_output=True, text=True).stdout
 
-<<<<<<< HEAD
-    def read_file(self, filepath: Union[str, pathlib.Path]):
-=======
     def read_file(self, filepath: Union[str, Path]):
->>>>>>> 73543ef8
         """Read a file's contents.
 
         Returns:
@@ -337,11 +269,7 @@
         with open(filepath) as f:
             return f.read()
 
-<<<<<<< HEAD
-    def write_file(self, path: Union[str, pathlib.Path], text: str) -> None:
-=======
     def write_file(self, path: Union[str, Path], text: str) -> None:
->>>>>>> 73543ef8
         """Write text to a file.
 
         Args:
@@ -353,24 +281,15 @@
 
     def restart(self) -> None:
         """Restart grafana agent."""
-<<<<<<< HEAD
-        subprocess.run(["sudo", "snap", "restart", self.service_name])
-=======
         try:
             self.snap.restart()
         except snap.SnapError as e:
             raise GrafanaAgentServiceError("Failed to restart grafana-agent") from e
->>>>>>> 73543ef8
 
     @property
     def _is_installed(self) -> bool:
         """Check if the Grafana Agent snap is installed."""
-<<<<<<< HEAD
-        package_check = subprocess.run("snap list grafana-agent", shell=True)
-        return package_check.returncode == 0
-=======
         return self.snap.present
->>>>>>> 73543ef8
 
     @property
     def _additional_integrations(self) -> Dict[str, Any]:
@@ -401,12 +320,6 @@
             {
                 "name": "log_file_scraper",
                 "clients": loki_endpoints,
-<<<<<<< HEAD
-                "positions": {"filename": self._promtail_positions},
-                "scrape_configs": [
-                    {
-                        "job_name": "varlog",
-=======
                 "scrape_configs": [
                     {
                         "job_name": "varlog",
@@ -417,7 +330,6 @@
                                 },
                             },
                         ],
->>>>>>> 73543ef8
                         "static_configs": [
                             {
                                 "targets": ["localhost"],
@@ -428,10 +340,6 @@
                             }
                         ],
                     },
-<<<<<<< HEAD
-                    {"job_name": "syslog", "journal": {"labels": self._principal_labels}},
-                ],
-=======
                     {
                         "job_name": "syslog",
                         "journal": {"labels": self._principal_labels},
@@ -445,30 +353,19 @@
                     },
                 ]
                 + self._snap_plugs_logging_configs,
->>>>>>> 73543ef8
             }
         ]
 
     @property
     def _principal_relation(self) -> Optional[Relation]:
-<<<<<<< HEAD
-        """The cos-machine relation, if the charm we're related to supports it, else juju-info."""
-        # juju relate will do "the right thing" and default to cos-machine, falling back to
-        # juju-info if no cos-machine endpoint is available on the principal.
-=======
         """The cos-agent relation, if the charm we're related to supports it, else juju-info."""
         # juju relate will do "the right thing" and default to cos-agent, falling back to
         # juju-info if no cos-agent endpoint is available on the principal.
->>>>>>> 73543ef8
         # Technically, if the charm is executing, there MUST be one of these two relations
         # (otherwise, the subordinate won't even execute). However, for the sake of juju maybe not
         # showing us the relation until after the first few install/start/config-changed, we err on
         # the safe side and type this as Optional.
-<<<<<<< HEAD
-        return self.model.get_relation("cos-machine") or self.model.get_relation("juju-info")
-=======
         return self.model.get_relation("cos-agent") or self.model.get_relation("juju-info")
->>>>>>> 73543ef8
 
     @property
     def principal_unit(self) -> Optional[Unit]:
@@ -495,12 +392,7 @@
                 "juju_application": unit.app.name,
                 "juju_unit": unit.name,
             }
-<<<<<<< HEAD
-        else:
-            return {}
-=======
         return {}
->>>>>>> 73543ef8
 
     @property
     def _principal_labels(self) -> Dict[str, str]:
@@ -513,11 +405,7 @@
 
     @property
     def _principal_relabeling_config(self) -> list:
-<<<<<<< HEAD
-        """Return a relabel config with labels from the topology of the principal charm."""
-=======
         """Return a relabelling config with labels from the topology of the principal charm."""
->>>>>>> 73543ef8
         topology_relabels = (
             [
                 {
@@ -539,16 +427,6 @@
             }
         ] + topology_relabels  # type: ignore
 
-<<<<<<< HEAD
-    def _update_snap_logs(self):
-        for plug in self._cos.snap_log_plugs:
-            cmd = f"sudo snap connect {plug} grafana-agent:logs"
-            try:
-                subprocess.check_output(shlex.split(cmd))
-            except subprocess.CalledProcessError:
-                logger.error(f"error connecting plug {plug} to grafana-agent:logs", exc_info=True)
-        # TODO: figure out if we need to do anything to add the new log dirs/files to the tail
-=======
     @property
     def _snap_plugs_logging_configs(self) -> List[Dict[str, Any]]:
         """One logging config for each separate snap connected over the "logs" endpoint."""
@@ -611,7 +489,6 @@
     def positions_dir(self) -> str:
         """Return the positions directory."""
         return "${SNAP_DATA}"
->>>>>>> 73543ef8
 
 
 if __name__ == "__main__":
