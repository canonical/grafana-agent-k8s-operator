--- conflicted
+++ resolved
@@ -87,33 +87,21 @@
         if self._is_installed:
             raise GrafanaAgentInstallError("Failed to uninstall grafana-agent")
 
-<<<<<<< HEAD
     def metrics_rules(self) -> Dict[str, Any]:
         """Return a list of metrics rules."""
         return self._cos.metrics_alerts
-=======
-    def metrics_rules(self) -> dict:
-        """Return a list of metrics rules."""
-        return {}
->>>>>>> 97628ddc
 
     def metrics_jobs(self) -> list:
         """Return a list of metrics scrape jobs."""
         return self._cos.metrics_jobs
 
-<<<<<<< HEAD
     def logs_rules(self) -> Dict[str, Any]:
         """Return a list of logging rules."""
         return self._cos.logs_alerts
 
     def dashboards(self) -> list:
         """Return a list of dashboards."""
-        raise self._cos.dashboards
-=======
-    def logs_rules(self) -> dict:
-        """Return a list of logging rules."""
-        return {}
->>>>>>> 97628ddc
+        return self._cos.dashboards
 
     @property
     def is_ready(self):
