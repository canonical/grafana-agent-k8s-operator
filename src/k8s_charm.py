#!/usr/bin/env python3

# Copyright 2022 Canonical Ltd.
# See LICENSE file for licensing details.

"""A  juju charm for Grafana Agent on Kubernetes."""
import logging
import pathlib
from typing import Any, Dict, List, Union

import yaml
from charms.loki_k8s.v0.loki_push_api import LokiPushApiProvider
from charms.observability_libs.v1.kubernetes_service_patch import (
    KubernetesServicePatch,
    ServicePort,
)
from charms.prometheus_k8s.v0.prometheus_scrape import MetricsEndpointConsumer
from ops.main import main

from grafana_agent import CONFIG_PATH, GrafanaAgentCharm

logger = logging.getLogger(__name__)


class GrafanaAgentK8sCharm(GrafanaAgentCharm):
    """K8s version of the Grafana Agent charm."""

    def __init__(self, *args):
        super().__init__(*args)
        self._container = self.unit.get_container(self._name)

        self.service_patch = KubernetesServicePatch(
            self,
            [
                ServicePort(self._http_listen_port, name=f"{self.app.name}-http-listen-port"),
                ServicePort(self._grpc_listen_port, name=f"{self.app.name}-grpc-listen-port"),
            ],
        )
        self._scrape = MetricsEndpointConsumer(self)
        self.framework.observe(self._scrape.on.targets_changed, self.on_scrape_targets_changed)
        self.framework.observe(self._scrape.on.targets_changed, self._update_metrics_alerts)

        self._loki_provider = LokiPushApiProvider(
            self, relation_name="logging-provider", port=self._http_listen_port
        )
        self.framework.observe(
            self._loki_provider.on.loki_push_api_alert_rules_changed, self._update_loki_alerts
        )

        self.framework.observe(self.on.agent_pebble_ready, self.on_pebble_ready)

        self._scrape = MetricsEndpointConsumer(self)
        self.framework.observe(self._scrape.on.targets_changed, self.on_scrape_targets_changed)
        self.framework.observe(self._scrape.on.targets_changed, self._update_metrics_alerts)

        self._loki_provider = LokiPushApiProvider(
            self, relation_name="logging-provider", port=self._http_listen_port
        )
        self.framework.observe(
            self._loki_provider.on.loki_push_api_alert_rules_changed, self._update_loki_alerts
        )

    def on_pebble_ready(self, _) -> None:
        """Event handler for the pebble ready event.

        Args:
            event: The event object of the pebble ready event
        """
        self._container.push(CONFIG_PATH, yaml.dump(self._generate_config()), make_dirs=True)

        pebble_layer = {
            "summary": "agent layer",
            "description": "pebble config layer for Grafana Agent",
            "services": {
                "agent": {
                    "override": "replace",
                    "summary": "agent",
                    "command": f"/bin/agent {self._cli_args()}",
                    "startup": "enabled",
                },
            },
        }
        self._container.add_layer(self._name, pebble_layer, combine=True)
        self._container.autostart()

        if (version := self._agent_version) is not None:
            self.unit.set_workload_version(version)
        else:
            logger.debug(
                "Cannot set workload version at this time: could not get Alertmanager version."
            )
        self._update_status()

    def metrics_rules(self):
        """Return a list of metrics rules."""
        return self._scrape.alerts

    def metrics_jobs(self):
        """Return a list of metrics scrape jobs."""
        return self._scrape.jobs()

    def logs_rules(self):
        """Return a list of logging rules."""
<<<<<<< HEAD
        return self._loki_provider.alerts()
=======
        return self._loki_provider.alerts
>>>>>>> aa47c2e0

    @property
    def is_ready(self):
        """Checks if the charm is ready for configuration."""
        return self._container.can_connect()

    @property
    def _additional_integrations(self) -> Dict:
        """No additions for k8s charms."""
        return {}

    @property
    def _additional_log_configs(self) -> List[Dict[str, Any]]:
        """Additional per-type integrations to inject."""
        return []

    def agent_version_output(self) -> str:
        """Runs `agent -version` and returns the output.

        Returns:
            Output of `agent -version`
        """
        version_output, _ = self._container.exec(["/bin/agent", "-version"]).wait_output()
        return version_output

    def read_file(self, filepath: Union[str, pathlib.Path]):
        """Read a file's contents.

        Returns:
            A string with the file's contents
        """
        return self._container.pull(filepath).read()

    def write_file(self, path: Union[str, pathlib.Path], text: str) -> None:
        """Write text to a file.

        Args:
            path: file path to write to
            text: text to write to the file
        """
        self._container.push(path, text)

    def restart(self) -> None:
        """Restart grafana agent."""
        self._container.restart("agent")


if __name__ == "__main__":
    main(GrafanaAgentK8sCharm)<|MERGE_RESOLUTION|>--- conflicted
+++ resolved
@@ -101,11 +101,7 @@
 
     def logs_rules(self):
         """Return a list of logging rules."""
-<<<<<<< HEAD
-        return self._loki_provider.alerts()
-=======
         return self._loki_provider.alerts
->>>>>>> aa47c2e0
 
     @property
     def is_ready(self):
