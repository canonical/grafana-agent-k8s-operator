--- conflicted
+++ resolved
@@ -59,15 +59,10 @@
         self._remote_write = PrometheusRemoteWriteConsumer(self)
         self._scrape = MetricsEndpointConsumer(self)
 
-<<<<<<< HEAD
         self._loki_consumer = LokiPushApiConsumer(self, relation_name="logging-consumer")
         self._loki_provider = LokiPushApiProvider(
             self, relation_name="logging-provider", port=self._http_listen_port
         )
-=======
-        self._loki_consumer = LokiPushApiConsumer(self)
-        self._log_proxy = LogProxyConsumer(self)
->>>>>>> 1309a631
 
         self.framework.observe(self.on.install, self._on_install)
         self.framework.observe(self.on.agent_pebble_ready, self.on_pebble_ready)
@@ -314,11 +309,7 @@
                     "configs": [
                         {
                             "name": "promtail",
-<<<<<<< HEAD
                             "clients": self._loki_consumer.loki_endpoints,
-=======
-                            "clients": self._loki_consumer.loki_push_api,
->>>>>>> 1309a631
                             "positions": {"filename": f"{self._promtail_positions}"},
                             "scrape_configs": [
                                 {
