#!/usr/bin/env python3

# Copyright 2021 Canonical Ltd.
# See LICENSE file for licensing details.

"""A  juju charm for Grafana Agent on Kubernetes."""

import logging
import os
import pathlib
import shutil
from typing import Any, Dict

import yaml
from charms.loki_k8s.v0.loki_push_api import LokiPushApiConsumer, LokiPushApiProvider
from charms.observability_libs.v0.kubernetes_service_patch import KubernetesServicePatch
from charms.prometheus_k8s.v0.prometheus_remote_write import (
    PrometheusRemoteWriteConsumer,
)
from charms.prometheus_k8s.v0.prometheus_scrape import MetricsEndpointConsumer
from ops.charm import CharmBase, RelationChangedEvent
from ops.framework import EventBase
from ops.main import main
from ops.model import ActiveStatus, BlockedStatus, MaintenanceStatus, WaitingStatus
from ops.pebble import PathError
from requests import Session
from requests.adapters import HTTPAdapter
from requests.packages.urllib3.util.retry import Retry

logger = logging.getLogger(__name__)

CONFIG_PATH = "/etc/agent/agent.yaml"
METRICS_RULES_SRC_PATH = "./src/prometheus_alert_rules"
METRICS_RULES_DEST_PATH = "./prometheus_alert_rules"
REMOTE_WRITE_RELATION_NAME = "send-remote-write"
SCRAPE_RELATION_NAME = "metrics-endpoint"


class GrafanaAgentReloadError(Exception):
    """Custom exception to indicate that grafana agent config couldn't be reloaded."""

    def __init__(self, message="could not reload configuration"):
        self.message = message
        super().__init__(self.message)


class GrafanaAgentOperatorCharm(CharmBase):
    """Grafana Agent Charm."""

    _name = "agent"
    _promtail_positions = "/tmp/positions.yaml"
    _http_listen_port = 3500
    _grpc_listen_port = 3600

    def __init__(self, *args):
        super().__init__(*args)
        self._container = self.unit.get_container(self._name)
        self._metrics_rules_src_path = os.path.join(self.charm_dir, METRICS_RULES_SRC_PATH)
        self._metrics_rules_dest_path = os.path.join(self.charm_dir, METRICS_RULES_DEST_PATH)
        self.service_patch = KubernetesServicePatch(
            self,
            [
                (f"{self.app.name}-http-listen-port", self._http_listen_port),
                (f"{self.app.name}-grpc-listen-port", self._grpc_listen_port),
            ],
        )

        if not os.path.isdir(self._metrics_rules_dest_path):
            shutil.copytree(
                self._metrics_rules_src_path, self._metrics_rules_dest_path, dirs_exist_ok=True
            )
        self._remote_write = PrometheusRemoteWriteConsumer(
            self, alert_rules_path=self._metrics_rules_dest_path
        )
        self._scrape = MetricsEndpointConsumer(self)

        self._loki_consumer = LokiPushApiConsumer(self, relation_name="logging-consumer")
        self._loki_provider = LokiPushApiProvider(
            self, relation_name="logging-provider", port=self._http_listen_port
        )

        self.framework.observe(self.on.agent_pebble_ready, self.on_pebble_ready)
        self.framework.observe(self.on.upgrade_charm, self.update_alerts_rules)

        self.framework.observe(
<<<<<<< HEAD
            self.on["send-remote-write"].relation_changed, self.on_remote_write_changed
=======
            self._remote_write.on.endpoints_changed, self.on_remote_write_changed
>>>>>>> 9c64de0b
        )
        self.framework.observe(self._remote_write.on.endpoints_changed, self.update_alerts_rules)

        self.framework.observe(self._scrape.on.targets_changed, self.on_scrape_targets_changed)
        self.framework.observe(self._scrape.on.targets_changed, self.update_alerts_rules)

        self.framework.observe(
            self._loki_consumer.on.loki_push_api_endpoint_joined,
            self._on_loki_push_api_endpoint_joined,
        )
        self.framework.observe(
            self._loki_consumer.on.loki_push_api_endpoint_departed,
            self._on_loki_push_api_endpoint_departed,
        )

    def update_alerts_rules(self, _):
        """Copy alert rules from relations and save them to disk."""
        rules = self._scrape.alerts()
        shutil.rmtree(self._metrics_rules_dest_path)
        shutil.copytree(self._metrics_rules_src_path, self._metrics_rules_dest_path)
        for topology_identifier, rule in rules.items():
            file_handle = pathlib.Path(
                self._metrics_rules_dest_path, "juju_{}.rules".format(topology_identifier)
            )
            file_handle.write_text(yaml.dump(rule))
            logger.debug("updated alert rules file {}".format(file_handle.absolute()))
        self._remote_write.reload_alerts()

    def _on_loki_push_api_endpoint_joined(self, event) -> None:
        """Event handler for the logging relation changed event."""
        self._update_config(event)

    def _on_loki_push_api_endpoint_departed(self, event) -> None:
        """Event handler for the loki departed."""
        self._update_config(event)

    def on_pebble_ready(self, _: EventBase) -> None:
        """Event handler for the pebble ready event.

        Args:
            event: The event object of the pebble ready event
        """
        self._container.push(CONFIG_PATH, yaml.dump(self._config_file()), make_dirs=True)

        pebble_layer = {
            "summary": "agent layer",
            "description": "pebble config layer for Grafana Agent",
            "services": {
                "agent": {
                    "override": "replace",
                    "summary": "agent",
                    "command": f"/bin/agent {self._cli_args()}",
                    "startup": "enabled",
                },
            },
        }
        self._container.add_layer(self._name, pebble_layer, combine=True)
        self._container.autostart()

        self._update_status()

    def on_scrape_targets_changed(self, event) -> None:
        """Event handler for the scrape targets changed event."""
        self._update_config(event)
        self._update_status()

    def on_remote_write_changed(self, event: RelationChangedEvent) -> None:
        """Event handler for the remote write changed event."""
        self._update_config(event)
        self._update_status()

    def _update_status(self) -> None:
        """Update the status to reflect the status quo."""
        if len(self.model.relations["metrics-endpoint"]):
<<<<<<< HEAD
            if not len(self.model.relations["send-remote-write"]):
=======
            if not len(self.model.relations[REMOTE_WRITE_RELATION_NAME]):
>>>>>>> 9c64de0b
                self.unit.status = BlockedStatus("no related Prometheus remote-write")
                return

        if not self.unit.get_container("agent").can_connect():
            self.unit.status = WaitingStatus("waiting for the agent container to start")
            return

        self.unit.status = ActiveStatus()

    def _update_config(self, event=None):
        if not self._container.can_connect():
            # Pebble is not ready yet so no need to update config
            self.unit.status = WaitingStatus("waiting for agent container to start")
            return

        config = self._config_file()
        old_config = None

        try:
<<<<<<< HEAD
            old_config = self._container.pull(CONFIG_PATH)
        except (PathError, FileNotFoundError):
            # If the file does not yet exist, pebble_ready has not run yet
            old_config = ""
=======
            old_config = yaml.safe_load(self._container.pull(CONFIG_PATH))
        except (FileNotFoundError, PathError):
            # If the file does not yet exist, pebble_ready has not run yet,
            # and we may be processing a deferred event
            pass
>>>>>>> 9c64de0b

        try:
            if config != old_config:
                self._container.push(CONFIG_PATH, yaml.dump(config), make_dirs=True)
                # FIXME: change this to self._reload_config when #19 is fixed
                # Restart the service to pick up the new config
                self._container.restart(self._name)
                self.unit.status = ActiveStatus()
        except GrafanaAgentReloadError as e:
            self.unit.status = BlockedStatus(str(e))

    def _cli_args(self) -> str:
        """Return the cli arguments to pass to agent.

        Returns:
            The arguments as a string
        """
        return "-config.file=/etc/agent/agent.yaml -prometheus.wal-directory=/tmp/agent/data"

    def _config_file(self) -> Dict[str, Any]:
        """Generates config file str.

        Returns:
            A yaml string with grafana agent config
        """
        config = {}
        config.update(self._server_config())
        config.update(self._integrations_config())
        config.update(self._prometheus_config())
        config.update(self._loki_config())

<<<<<<< HEAD
        # Don't accidentally destroy the Loki config by passing it
        # `None` or `PebbleReady` or a `RelationEvent`
        if isinstance(event, (LokiPushApiEndpointJoined, LokiPushApiEndpointDeparted)):
            config.update(self._loki_config())

        return yaml.dump(config)
=======
        return config
>>>>>>> 9c64de0b

    def _server_config(self) -> dict:
        """Return the server section of the config.

        Returns:
            The dict representing the config
        """
        return {"server": {"log_level": "info"}}

    def _integrations_config(self) -> dict:
        """Return the integrations section of the config.

        Returns:
            The dict representing the config
        """
        juju_model = self.model.name
        juju_model_uuid = self.model.uuid
        juju_application = self.model.app.name
        juju_unit = self.unit.name

        job_name = f"juju_{juju_model}_{juju_model_uuid}_{juju_application}_self-monitoring"
        instance_value = f"{juju_model}_{juju_model_uuid}_{juju_application}_{juju_unit}"

        return {
            "integrations": {
                "agent": {
                    "enabled": True,
                    "relabel_configs": [
                        # Align the "job" name with those of prometheus_scrape
                        {
                            "target_label": "job",
                            "regex": "(.*)",
                            "replacement": job_name,
                        },
                        # Align the "instance" label with the rest of the Juju-collected metrics
                        {
                            "target_label": "instance",
                            "regex": "(.*)",
                            "replacement": instance_value,
                        },
                        {  # To add a label, we create a relabelling that replaces a built-in
                            "source_labels": ["__address__"],
                            "target_label": "juju_charm",
                            "replacement": self.meta.name,
                        },
                        {  # To add a label, we create a relabelling that replaces a built-in
                            "source_labels": ["__address__"],
                            "target_label": "juju_model",
                            "replacement": juju_model,
                        },
                        {
                            "source_labels": ["__address__"],
                            "target_label": "juju_model_uuid",
                            "replacement": juju_model_uuid,
                        },
                        {
                            "source_labels": ["__address__"],
                            "target_label": "juju_application",
                            "replacement": juju_application,
                        },
                        {
                            "source_labels": ["__address__"],
                            "target_label": "juju_unit",
                            "replacement": juju_unit,
                        },
                    ],
                },
                "prometheus_remote_write": self._remote_write.endpoints,
            }
        }

    def _prometheus_config(self) -> dict:
        """Return the prometheus section of the config.

        Returns:
            The dict representing the config
        """
        return {
            "prometheus": {
                "configs": [
                    {
                        "name": "agent_scraper",
                        "scrape_configs": self._scrape.jobs(),
                        "remote_write": self._remote_write.endpoints,
                    }
                ]
            }
        }

    def _loki_config(self) -> dict:
        """Modifies the loki section of the config.

        Returns:
            a dict with Loki config
        """
<<<<<<< HEAD
        if not self._loki_consumer.loki_endpoints:
            return {"loki": {}}

        return {
            "loki": {
                "configs": [
                    {
                        "name": "promtail",
                        "clients": self._loki_consumer.loki_endpoints,
                        "positions": {"filename": f"{self._promtail_positions}"},
                        "scrape_configs": [
                            {
                                "job_name": "loki",
                                "loki_push_api": {
                                    "server": {
                                        "http_listen_port": self._http_listen_port,
                                        "grpc_listen_port": self._grpc_listen_port,
=======
        if self.model.relations["logging-provider"]:
            return {
                "loki": {
                    "configs": [
                        {
                            "name": "promtail",
                            "clients": self._loki_consumer.loki_endpoints,
                            "positions": {"filename": f"{self._promtail_positions}"},
                            "scrape_configs": [
                                {
                                    "job_name": "loki",
                                    "loki_push_api": {
                                        "server": {
                                            "http_listen_port": self._http_listen_port,
                                            "grpc_listen_port": self._grpc_listen_port,
                                        },
>>>>>>> 9c64de0b
                                    },
                                },
                            }
                        ],
                    }
                ]
            }
        }

    def _reload_config(self, attempts: int = 10) -> None:
        """Reload the config file.

        Args:
            attempts: number of attempts to reload

        Raises:
            GrafanaAgentReloadError: if configuration could not be reloaded.
        """
        try:
            self.unit.status = MaintenanceStatus("reloading agent configuration")
            url = "http://localhost/-/reload"
            errors = list(range(400, 452)) + list(range(500, 513))
            s = Session()
            retries = Retry(total=attempts, backoff_factor=0.1, status_forcelist=errors)
            s.mount("http://", HTTPAdapter(max_retries=retries))
            s.post(url)
        except Exception as e:
            message = f"could not reload configuration: {str(e)}"
            raise GrafanaAgentReloadError(message)


if __name__ == "__main__":
    main(GrafanaAgentOperatorCharm)<|MERGE_RESOLUTION|>--- conflicted
+++ resolved
@@ -83,11 +83,7 @@
         self.framework.observe(self.on.upgrade_charm, self.update_alerts_rules)
 
         self.framework.observe(
-<<<<<<< HEAD
-            self.on["send-remote-write"].relation_changed, self.on_remote_write_changed
-=======
             self._remote_write.on.endpoints_changed, self.on_remote_write_changed
->>>>>>> 9c64de0b
         )
         self.framework.observe(self._remote_write.on.endpoints_changed, self.update_alerts_rules)
 
@@ -162,11 +158,7 @@
     def _update_status(self) -> None:
         """Update the status to reflect the status quo."""
         if len(self.model.relations["metrics-endpoint"]):
-<<<<<<< HEAD
-            if not len(self.model.relations["send-remote-write"]):
-=======
             if not len(self.model.relations[REMOTE_WRITE_RELATION_NAME]):
->>>>>>> 9c64de0b
                 self.unit.status = BlockedStatus("no related Prometheus remote-write")
                 return
 
@@ -186,18 +178,11 @@
         old_config = None
 
         try:
-<<<<<<< HEAD
-            old_config = self._container.pull(CONFIG_PATH)
-        except (PathError, FileNotFoundError):
-            # If the file does not yet exist, pebble_ready has not run yet
-            old_config = ""
-=======
             old_config = yaml.safe_load(self._container.pull(CONFIG_PATH))
         except (FileNotFoundError, PathError):
             # If the file does not yet exist, pebble_ready has not run yet,
             # and we may be processing a deferred event
             pass
->>>>>>> 9c64de0b
 
         try:
             if config != old_config:
@@ -228,17 +213,7 @@
         config.update(self._integrations_config())
         config.update(self._prometheus_config())
         config.update(self._loki_config())
-
-<<<<<<< HEAD
-        # Don't accidentally destroy the Loki config by passing it
-        # `None` or `PebbleReady` or a `RelationEvent`
-        if isinstance(event, (LokiPushApiEndpointJoined, LokiPushApiEndpointDeparted)):
-            config.update(self._loki_config())
-
-        return yaml.dump(config)
-=======
         return config
->>>>>>> 9c64de0b
 
     def _server_config(self) -> dict:
         """Return the server section of the config.
@@ -334,25 +309,6 @@
         Returns:
             a dict with Loki config
         """
-<<<<<<< HEAD
-        if not self._loki_consumer.loki_endpoints:
-            return {"loki": {}}
-
-        return {
-            "loki": {
-                "configs": [
-                    {
-                        "name": "promtail",
-                        "clients": self._loki_consumer.loki_endpoints,
-                        "positions": {"filename": f"{self._promtail_positions}"},
-                        "scrape_configs": [
-                            {
-                                "job_name": "loki",
-                                "loki_push_api": {
-                                    "server": {
-                                        "http_listen_port": self._http_listen_port,
-                                        "grpc_listen_port": self._grpc_listen_port,
-=======
         if self.model.relations["logging-provider"]:
             return {
                 "loki": {
@@ -369,15 +325,15 @@
                                             "http_listen_port": self._http_listen_port,
                                             "grpc_listen_port": self._grpc_listen_port,
                                         },
->>>>>>> 9c64de0b
                                     },
-                                },
-                            }
-                        ],
-                    }
-                ]
+                                }
+                            ],
+                        }
+                    ]
+                }
             }
-        }
+
+        return {"loki": {}}
 
     def _reload_config(self, attempts: int = 10) -> None:
         """Reload the config file.
