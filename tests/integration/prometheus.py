#!/usr/bin/env python3
# Copyright 2021 Canonical Ltd.
# See LICENSE file for licensing details.

import logging
from typing import List, Literal

import aiohttp
from prometheus_api_client import PrometheusConnect

logger = logging.getLogger(__name__)


class Prometheus:
    """A class that represents a running instance of Prometheus."""

    def __init__(self, host="localhost", port=9090):
        """Utility to manage a Prometheus application.

        Args:
            host: Optional; host address of Prometheus application.
            port: Optional; port on which Prometheus service is exposed.
        """
        self.base_url = f"http://{host}:{port}"

        # Set a timeout of 5 second - should be sufficient for all the checks here.
        # The default (5 min) prolongs itests unnecessarily.
        self.timeout = aiohttp.ClientTimeout(total=5)

    async def is_ready(self) -> bool:
        """Send a GET request to check readiness.

        Returns:
          True if Prometheus is ready (returned 200 OK); False otherwise.
        """
        url = f"{self.base_url}/-/ready"

        async with aiohttp.ClientSession(timeout=self.timeout) as session:
            async with session.get(url) as response:
                return response.status == 200

    async def config(self) -> str:
        """Send a GET request to get Prometheus configuration.

        Returns:
          YAML config in string format or empty string
        """
        url = f"{self.base_url}/api/v1/status/config"
        # Response looks like this:
        # {
        #   "status": "success",
        #   "data": {
        #     "yaml": "global:\n
        #       scrape_interval: 1m\n
        #       scrape_timeout: 10s\n
        #       evaluation_interval: 1m\n
        #       rule_files:\n
        #       - /etc/prometheus/rules/juju_*.rules\n
        #       scrape_configs:\n
        #       - job_name: prometheus\n
        #       honor_timestamps: true\n
        #       scrape_interval: 5s\n
        #       scrape_timeout: 5s\n
        #       metrics_path: /metrics\n
        #       scheme: http\n
        #       static_configs:\n
        #       - targets:\n
        #       - localhost:9090\n"
        #   }
        # }
        async with aiohttp.ClientSession() as session:
            async with session.get(url) as response:
                result = await response.json()
                return result["data"]["yaml"] if result["status"] == "success" else ""

    async def rules(self, rules_type: Literal["alert", "record"] = None) -> list:
        """Send a GET request to get Prometheus rules.

        Args:
          rules_type: the type of rules to fetch, or all types if not provided.

        Returns:
          Rule Groups list or empty list
        """
        url = f"{self.base_url}/api/v1/rules{'?type=' + rules_type if rules_type else ''}"
        async with aiohttp.ClientSession() as session:
            async with session.get(url) as response:
                result = await response.json()
                # response looks like this:
                # {"status":"success","data":{"groups":[]}
                return result["data"]["groups"] if result["status"] == "success" else []

    async def labels(self) -> List[str]:
        """Send a GET request to get labels.

        Returns:
          List of labels
        """
        url = f"{self.base_url}/api/v1/labels"
        async with aiohttp.ClientSession() as session:
            async with session.get(url) as response:
                result = await response.json()
                # response looks like this:
                # {
                #   "status": "success",
                #   "data": [
                #     "__name__",
                #     "alertname",
                #     "alertstate",
                #     ...
                #     "juju_application",
                #     "juju_charm",
                #     "juju_model",
                #     "juju_model_uuid",
                #     ...
                #     "version"
                #   ]
                # }
                return result["data"] if result["status"] == "success" else []

    async def alerts(self) -> List[dict]:
        """Send a GET request to get alerts.

        Returns:
          List of alerts
        """
        url = f"{self.base_url}/api/v1/alerts"
        async with aiohttp.ClientSession() as session:
            async with session.get(url) as response:
                result = await response.json()
                # response looks like this:
                #
                # {
                #   "status": "success",
                #   "data": {
                #     "alerts": [
                #       {
                #         "labels": {
                #           "alertname": "AlwaysFiring",
                #           "job": "non_existing_job",
                #           "juju_application": "avalanche-k8s",
                #           "juju_charm": "avalanche-k8s",
                #           "juju_model": "remotewrite",
                #           "juju_model_uuid": "5d2582f6-f8c9-4496-835b-675431d1fafe",
                #           "severity": "High"
                #         },
                #         "annotations": {
<<<<<<< HEAD
                #           "description": " .... ",
=======
                #           "description": " is firing the placeholder alarm.",
>>>>>>> 3db551c3
                #           "summary": "Instance  placeholder alarm (always firing)"
                #         },
                #         "state": "firing",
                #         "activeAt": "2022-01-13T18:53:12.808550042Z",
                #         "value": "1e+00"
                #       }
                #     ]
                #   }
                # }
                return result["data"]["alerts"] if result["status"] == "success" else []

    async def active_targets(self) -> List[dict]:
        """Send a GET request to get active scrape targets.

        Returns:
          A lists of targets.
        """
        url = f"{self.base_url}/api/v1/targets"
        async with aiohttp.ClientSession() as session:
            async with session.get(url) as response:
                result = await response.json()
                # response looks like this:
                #
                # {
                #   "status": "success",
                #   "data": {
                #     "activeTargets": [
                #       {
                #         "discoveredLabels": {
                #           "__address__": "localhost:9090",
                #           "__metrics_path__": "/metrics",
                #           "__scheme__": "http",
                #           "job": "prometheus"
                #         },
                #         "labels": {
                #           "instance": "localhost:9090",
                #           "job": "prometheus"
                #         },
                #         "scrapePool": "prometheus",
                #         "scrapeUrl": "http://localhost:9090/metrics",
                #         "globalUrl": "http://prom-0....local:9090/metrics",
                #         "lastError": "",
                #         "lastScrape": "2022-05-12T16:54:19.019386006Z",
                #         "lastScrapeDuration": 0.003985463,
                #         "health": "up"
                #       }
                #     ],
                #     "droppedTargets": []
                #   }
                # }
                return result["data"]["activeTargets"] if result["status"] == "success" else []

    async def tsdb_head_stats(self) -> dict:
        """Send a GET request to get the TSDB headStats.

        Returns:
          The headStats dict.
        """
        url = f"{self.base_url}/api/v1/status/tsdb"
        async with aiohttp.ClientSession(timeout=self.timeout) as session:
            async with session.get(url) as response:
                result = await response.json()
                # response looks like this:
                #
                # {
                #   "status": "success",
                #   "data": {
                #     "headStats": {
                #       "numSeries": 610,
                #       "numLabelPairs": 367,
                #       "chunkCount": 5702,
                #       "minTime": 1652720232481,
                #       "maxTime": 1652724527481
                #     },
                #     "seriesCountByMetricName": [ ... ]
                #     ...
                #   }
                # }
                return result["data"]["headStats"] if result["status"] == "success" else {}

    async def run_promql(self, query: str, disable_ssl: bool = True) -> list:
        prometheus = PrometheusConnect(url=self.base_url, disable_ssl=disable_ssl)
        return prometheus.custom_query(query=query)<|MERGE_RESOLUTION|>--- conflicted
+++ resolved
@@ -145,11 +145,7 @@
                 #           "severity": "High"
                 #         },
                 #         "annotations": {
-<<<<<<< HEAD
-                #           "description": " .... ",
-=======
                 #           "description": " is firing the placeholder alarm.",
->>>>>>> 3db551c3
                 #           "summary": "Instance  placeholder alarm (always firing)"
                 #         },
                 #         "state": "firing",
