# Copyright 2021 Canonical Ltd.
# See LICENSE file for licensing details.
import json
import os
import tempfile
from pathlib import Path
from unittest.mock import MagicMock, PropertyMock, patch

import pytest
from charms.grafana_agent.v0.cos_agent import (
    CosAgentPeersUnitData,
    COSAgentProvider,
    COSAgentRequirer,
)
from ops.charm import CharmBase
from ops.framework import Framework
from scenario import Context, PeerRelation, Relation, State, SubordinateRelation
<<<<<<< HEAD
=======


class MyPrincipal(CharmBase):
    META = {"name": "mock-principal", "provides": {"cos-agent": {"interface": "cos_agent_rel"}}}
    metrics_endpoints = [{"path": "/metrics", "port": "8080"}]
    metrics_rules_dir = "./src/alert_rules/prometheus"
    logs_rules_dir = "./src/alert_rules/loki"
    log_slots = ["charmed-kafka:logs"]

    def __init__(self, framework: Framework):
        super().__init__(framework)
        self.gagent = COSAgentProvider(
            self,
            metrics_endpoints=self.metrics_endpoints,
            metrics_rules_dir=self.metrics_rules_dir,
            logs_rules_dir=self.logs_rules_dir,
            log_slots=self.log_slots,
            refresh_events=[self.on.cos_agent_relation_changed],
        )
>>>>>>> fdef6f93


@pytest.fixture
def placeholder_cfg_path(tmp_path):
    return tmp_path / "foo.yaml"


PROM_RULE = """alert: HostCpuHighIowait
expr: avg by (instance) (rate(node_cpu_seconds_total{mode="iowait"}[5m])) * 100 > 10
for: 0m
labels:
  severity: warning
annotations:
  summary: Host CPU high iowait (instance {{ $labels.instance }})
  description: "CPU iowait > 10%. A high iowait means that you are disk or network bound.\n  VALUE = {{ $value }}\n  LABELS = {{ $labels }}"
"""
LOKI_RULE = """groups:
  - name: grafana-agent-high-log-volume
    rules:
      - alert: HighLogVolume
        expr: |
          count_over_time(({%%juju_topology%%})[30s]) > 100
        labels:
            severity: high
        annotations:
            summary: Log rate is too high!
"""
GRAFANA_DASH = """
{
  "title": "foo",
  "bar" : "baz"
}
"""


@pytest.fixture(autouse=True)
def patch_all(placeholder_cfg_path):
    with patch("subprocess.run", MagicMock()), patch(
        "grafana_agent.CONFIG_PATH", placeholder_cfg_path
    ):
        yield


@pytest.fixture(autouse=True)
def vroot(placeholder_cfg_path):
    with tempfile.TemporaryDirectory() as vroot:
        vroot = Path(vroot)
        promroot = vroot / "src/prometheus_alert_rules"
        lokiroot = vroot / "src/loki_alert_rules"
        grafroot = vroot / "src/grafana_dashboards"

        promroot.mkdir(parents=True)
        lokiroot.mkdir(parents=True)
        grafroot.mkdir(parents=True)

        (promroot / "prom.rule").write_text(PROM_RULE)
        (lokiroot / "loki.rule").write_text(LOKI_RULE)
        (grafroot / "grafana_dashboard.json").write_text(GRAFANA_DASH)

        old_cwd = os.getcwd()
        os.chdir(str(vroot))
        yield vroot
        os.chdir(old_cwd)


<<<<<<< HEAD
@pytest.fixture
def provider_charm():
    class MyPrincipal(CharmBase):
        META = {
            "name": "mock-principal",
            "provides": {
                "cos-agent": {"interface": "cos_agent", "scope": "container"},
            },
        }

        def __init__(self, framework: Framework):
            super().__init__(framework)
            self.gagent = COSAgentProvider(
                self,
                metrics_endpoints=[
                    {"path": "/metrics", "port": "8080"},
                ],
                metrics_rules_dir="./src/alert_rules/prometheus",
                logs_rules_dir="./src/alert_rules/loki",
                log_slots=["charmed-kafka:logs"],
                refresh_events=[self.on.cos_agent_relation_changed],
            )

    return MyPrincipal


@pytest.fixture
def requirer_charm():
    class MySubordinate(CharmBase):
        META = {
            "name": "mock-subordinate",
            "requires": {
                "cos-agent": {"interface": "cos_agent", "scope": "container"},
            },
            "peers": {"peers": {"interface": "grafana_agent_replica"}},
        }

        def __init__(self, framework: Framework):
            super().__init__(framework)
            self.gagent = COSAgentRequirer(
                self,
                refresh_events=[self.on.cos_agent_relation_changed],
            )

    return MySubordinate


@pytest.fixture
def provider_ctx(provider_charm, vroot):
    return Context(charm_type=provider_charm, meta=provider_charm.META, charm_root=vroot)


@pytest.fixture
def requirer_ctx(requirer_charm, vroot):
    return Context(charm_type=requirer_charm, meta=requirer_charm.META, charm_root=vroot)


def test_cos_agent_changed_no_remote_data(provider_ctx):
    cos_agent = SubordinateRelation("cos-agent")
    state_out = provider_ctx.run(
        cos_agent.changed_event(remote_unit_id=1), State(relations=[cos_agent])
    )

    config = json.loads(state_out.relations[0].local_unit_data[CosAgentPeersUnitData.KEY])
    assert config["metrics_alert_rules"] == {}
    assert config["log_alert_rules"] == {}
    assert len(config["dashboards"]) == 1
    assert len(config["metrics_scrape_jobs"]) == 1
    assert config["log_slots"] == ["charmed-kafka:logs"]


def test_subordinate_update(requirer_ctx):
    # step 2: gagent is notified that the principal has touched its relation data
    peer = PeerRelation("peers")
    config = {
        "metrics_alert_rules": {},
        "log_alert_rules": {},
        "dashboards": [
            "/Td6WFoAAATm1rRGAgAhARYAAAB0L+WjAQAmCnsKICAidGl0bGUiOiAi"
            "Zm9vIiwKICAiYmFyIiA6ICJiYXoiCn0KAACkcc0YFt15xAABPyd8KlLdH7bzfQEAAAAABFla"
        ],
        "metrics_scrape_jobs": [
            {"job_name": "mock-principal_0", "path": "/metrics", "port": "8080"}
        ],
        "log_slots": ["charmed-kafka:logs"],
    }

    cos_agent1 = SubordinateRelation(
        "cos-agent",
        remote_app_name="mock-principal",
        remote_unit_data={"config": json.dumps(config)},
    )
    state_out1 = requirer_ctx.run(
        cos_agent1.changed_event(remote_unit_id=0), State(relations=[cos_agent1, peer])
    )
    peer_out = state_out1.get_relations("peers")[0]
=======
@pytest.fixture(autouse=True)
def snap_is_installed():
    with patch(
        "machine_charm.GrafanaAgentMachineCharm._is_installed", new_callable=PropertyMock
    ) as mock_foo:
        mock_foo.return_value = True
        yield


@pytest.fixture(autouse=True)
def ctx_gagent(vroot):
    yield Context(
        charm_type=GrafanaAgentMachineCharm,
        charm_root=vroot,
    )


@pytest.fixture(autouse=True)
def ctx_principal(vroot):
    yield Context(
        charm_type=MyPrincipal,
        meta=MyPrincipal.META,
        charm_root=vroot,
    )


def test_cos_agent_e2e(vroot, snap_is_installed, ctx_gagent, ctx_principal):
    # Step 1: MyPrincipal charm is deployed and ends in "unknown" state
    cos_agent_rel = Relation("cos-agent")
    state = State(relations=[cos_agent_rel])
    state_out = ctx_principal.run(cos_agent_rel.changed_event(remote_unit_id=1), state=state)
    assert state_out.status.unit.name == "unknown"

    # Step 2: gagent is related to principal charm and ends in "blocked" status
    # since there are missing relations:
    #  - send-remote-write
    #  - logging-consumer
    #  - grafana-dashboards-provider
    peer = PeerRelation("peers")
    cos_agent_sub_rel = SubordinateRelation(
        "cos-agent",
        remote_app_name="mock-principal",
        remote_unit_data=state_out.relations[0].local_unit_data,
    )

    state1 = State(relations=[cos_agent_sub_rel, peer])
    state_out1 = ctx_gagent.run(cos_agent_sub_rel.changed_event(remote_unit_id=0), state=state1)
    assert state_out1.status.unit.name == "blocked"

    peer_out = state_out1.relations[1]
>>>>>>> fdef6f93
    peer_out_data = json.loads(peer_out.local_unit_data[CosAgentPeersUnitData.KEY])
    assert peer_out_data["principal_unit_name"] == "mock-principal/0"
    assert peer_out_data["principal_relation_id"] == str(cos_agent1.relation_id)
    assert peer_out_data["principal_relation_name"] == cos_agent1.endpoint

<<<<<<< HEAD
    # passthrough as-is
    assert peer_out_data["metrics_alert_rules"] == config["metrics_alert_rules"]
    assert peer_out_data["log_alert_rules"] == config["log_alert_rules"]
    assert peer_out_data["dashboards"] == config["dashboards"]


def test_principal_leader_update(requirer_ctx, emitted_events):
    # step 3: gagent leader is notified that one of the followers have touched their relation data
=======
    # Step 3: gagent is related to Grafana through "grafana-dashboards-provider" relation and ends
    # in "active" status
>>>>>>> fdef6f93
    prometheus = Relation("send-remote-write", remote_app_name="prometheus-k8s")
    loki = Relation("logging-consumer", remote_app_name="lok-k8s")
    grafana = Relation("grafana-dashboards-provider", remote_app_name="grafana-k8s")
    cos_agent_sub_rel_2 = SubordinateRelation(
        "cos-agent",
        remote_app_name="mock-principal",
<<<<<<< HEAD
        remote_unit_data={
            "config": '{"metrics_alert_rules": {}, "log_alert_rules": {}, '
            '"dashboards": ["/Td6WFoAAATm1rRGAgAhARYAAAB0L+WjAQAmCnsKICAidGl0bGUiOiAi'
            'Zm9vIiwKICAiYmFyIiA6ICJiYXoiCn0KAACkcc0YFt15xAABPyd8KlLdH7bzfQEAAAAABFla"], '
            '"metrics_scrape_jobs": '
            '[{"job_name": "mock-principal_0", "path": "/metrics", "port": "8080"}], '
            '"log_slots": ["charmed-kafka:logs"]}'
        },
    )
    peer = PeerRelation(
        endpoint="peers",
        interface="",
        relation_id=2,
        local_app_data={},
        local_unit_data={},
        peers_data={
            0: {
                "config": '{"principal_unit_name": "mock-principal/0", '
                '"principal_relation_id": "3", '
                '"principal_relation_name": "cos-agent", '
                '"metrics_alert_rules": {}, '
                '"log_alert_rules": {}, '
                '"dashboards": ["/Td6WFoAAATm1rRGAgAhARYAAAB0L+WjAQAmCnsKICAidGl0bGUiOiAiZm9v'
                'IiwKICAiYmFyIiA6ICJiYXoiCn0KAACkcc0YFt15xAABPyd8KlLdH7bzfQEAAAAABFla"]}'
            }
        },
    )

    requirer_ctx.run(
        peer.changed_event(remote_unit_id=1),
        State(leader=True, relations=[cos_agent2, peer, prometheus]),
    )

    # todo: find out meaningful assertions
=======
        remote_unit_data=state_out.relations[0].local_unit_data,
    )

    state2 = State(
        leader=True, relations=[cos_agent_sub_rel_2, peer_out, prometheus, loki, grafana]
    )
    state_out2 = ctx_gagent.run(peer_out.changed_event(remote_unit_id=0), state=state2)
    prom_relation_out = state_out2.relations[2]
    # the prometheus lib has put some data in local app data towards cos-lite.
    assert prom_relation_out.local_app_data["alert_rules"]
    assert state_out2.status.unit.name == "active"


def test_cos_agent_wrong_rel_data(vroot, snap_is_installed, ctx_principal):
    # Step 1: MyPrincipal charm is deployed and ends in "unknown" state
    MyPrincipal.log_slots = "charmed-kafka:logs"  # Set wrong type, must be a list
    cos_agent_rel = Relation("cos-agent")
    state = State(relations=[cos_agent_rel])
    state_out = ctx_principal.run(cos_agent_rel.changed_event(remote_unit_id=1), state=state)
    assert state_out.status.unit.name == "unknown"

    found = False
    for log in state_out.juju_log:
        if "ERROR" in log[0] and "Invalid relation data provided:" in log[1]:
            found = True
            break

    assert found is True
>>>>>>> fdef6f93
<|MERGE_RESOLUTION|>--- conflicted
+++ resolved
@@ -15,28 +15,6 @@
 from ops.charm import CharmBase
 from ops.framework import Framework
 from scenario import Context, PeerRelation, Relation, State, SubordinateRelation
-<<<<<<< HEAD
-=======
-
-
-class MyPrincipal(CharmBase):
-    META = {"name": "mock-principal", "provides": {"cos-agent": {"interface": "cos_agent_rel"}}}
-    metrics_endpoints = [{"path": "/metrics", "port": "8080"}]
-    metrics_rules_dir = "./src/alert_rules/prometheus"
-    logs_rules_dir = "./src/alert_rules/loki"
-    log_slots = ["charmed-kafka:logs"]
-
-    def __init__(self, framework: Framework):
-        super().__init__(framework)
-        self.gagent = COSAgentProvider(
-            self,
-            metrics_endpoints=self.metrics_endpoints,
-            metrics_rules_dir=self.metrics_rules_dir,
-            logs_rules_dir=self.logs_rules_dir,
-            log_slots=self.log_slots,
-            refresh_events=[self.on.cos_agent_relation_changed],
-        )
->>>>>>> fdef6f93
 
 
 @pytest.fixture
@@ -102,7 +80,15 @@
         os.chdir(old_cwd)
 
 
-<<<<<<< HEAD
+@pytest.fixture(autouse=True)
+def snap_is_installed():
+    with patch(
+        "machine_charm.GrafanaAgentMachineCharm._is_installed", new_callable=PropertyMock
+    ) as mock_foo:
+        mock_foo.return_value = True
+        yield
+
+
 @pytest.fixture
 def provider_charm():
     class MyPrincipal(CharmBase):
@@ -112,6 +98,7 @@
                 "cos-agent": {"interface": "cos_agent", "scope": "container"},
             },
         }
+        _log_slots = ["charmed-kafka:logs"]
 
         def __init__(self, framework: Framework):
             super().__init__(framework)
@@ -122,7 +109,7 @@
                 ],
                 metrics_rules_dir="./src/alert_rules/prometheus",
                 logs_rules_dir="./src/alert_rules/loki",
-                log_slots=["charmed-kafka:logs"],
+                log_slots=self._log_slots,
                 refresh_events=[self.on.cos_agent_relation_changed],
             )
 
@@ -199,64 +186,11 @@
         cos_agent1.changed_event(remote_unit_id=0), State(relations=[cos_agent1, peer])
     )
     peer_out = state_out1.get_relations("peers")[0]
-=======
-@pytest.fixture(autouse=True)
-def snap_is_installed():
-    with patch(
-        "machine_charm.GrafanaAgentMachineCharm._is_installed", new_callable=PropertyMock
-    ) as mock_foo:
-        mock_foo.return_value = True
-        yield
-
-
-@pytest.fixture(autouse=True)
-def ctx_gagent(vroot):
-    yield Context(
-        charm_type=GrafanaAgentMachineCharm,
-        charm_root=vroot,
-    )
-
-
-@pytest.fixture(autouse=True)
-def ctx_principal(vroot):
-    yield Context(
-        charm_type=MyPrincipal,
-        meta=MyPrincipal.META,
-        charm_root=vroot,
-    )
-
-
-def test_cos_agent_e2e(vroot, snap_is_installed, ctx_gagent, ctx_principal):
-    # Step 1: MyPrincipal charm is deployed and ends in "unknown" state
-    cos_agent_rel = Relation("cos-agent")
-    state = State(relations=[cos_agent_rel])
-    state_out = ctx_principal.run(cos_agent_rel.changed_event(remote_unit_id=1), state=state)
-    assert state_out.status.unit.name == "unknown"
-
-    # Step 2: gagent is related to principal charm and ends in "blocked" status
-    # since there are missing relations:
-    #  - send-remote-write
-    #  - logging-consumer
-    #  - grafana-dashboards-provider
-    peer = PeerRelation("peers")
-    cos_agent_sub_rel = SubordinateRelation(
-        "cos-agent",
-        remote_app_name="mock-principal",
-        remote_unit_data=state_out.relations[0].local_unit_data,
-    )
-
-    state1 = State(relations=[cos_agent_sub_rel, peer])
-    state_out1 = ctx_gagent.run(cos_agent_sub_rel.changed_event(remote_unit_id=0), state=state1)
-    assert state_out1.status.unit.name == "blocked"
-
-    peer_out = state_out1.relations[1]
->>>>>>> fdef6f93
     peer_out_data = json.loads(peer_out.local_unit_data[CosAgentPeersUnitData.KEY])
     assert peer_out_data["principal_unit_name"] == "mock-principal/0"
     assert peer_out_data["principal_relation_id"] == str(cos_agent1.relation_id)
     assert peer_out_data["principal_relation_name"] == cos_agent1.endpoint
 
-<<<<<<< HEAD
     # passthrough as-is
     assert peer_out_data["metrics_alert_rules"] == config["metrics_alert_rules"]
     assert peer_out_data["log_alert_rules"] == config["log_alert_rules"]
@@ -265,17 +199,10 @@
 
 def test_principal_leader_update(requirer_ctx, emitted_events):
     # step 3: gagent leader is notified that one of the followers have touched their relation data
-=======
-    # Step 3: gagent is related to Grafana through "grafana-dashboards-provider" relation and ends
-    # in "active" status
->>>>>>> fdef6f93
     prometheus = Relation("send-remote-write", remote_app_name="prometheus-k8s")
-    loki = Relation("logging-consumer", remote_app_name="lok-k8s")
-    grafana = Relation("grafana-dashboards-provider", remote_app_name="grafana-k8s")
     cos_agent_sub_rel_2 = SubordinateRelation(
         "cos-agent",
         remote_app_name="mock-principal",
-<<<<<<< HEAD
         remote_unit_data={
             "config": '{"metrics_alert_rules": {}, "log_alert_rules": {}, '
             '"dashboards": ["/Td6WFoAAATm1rRGAgAhARYAAAB0L+WjAQAmCnsKICAidGl0bGUiOiAi'
@@ -306,30 +233,20 @@
 
     requirer_ctx.run(
         peer.changed_event(remote_unit_id=1),
-        State(leader=True, relations=[cos_agent2, peer, prometheus]),
+        State(leader=True, relations=[cos_agent_sub_rel_2, peer, prometheus]),
     )
 
     # todo: find out meaningful assertions
-=======
-        remote_unit_data=state_out.relations[0].local_unit_data,
-    )
-
-    state2 = State(
-        leader=True, relations=[cos_agent_sub_rel_2, peer_out, prometheus, loki, grafana]
-    )
-    state_out2 = ctx_gagent.run(peer_out.changed_event(remote_unit_id=0), state=state2)
-    prom_relation_out = state_out2.relations[2]
-    # the prometheus lib has put some data in local app data towards cos-lite.
-    assert prom_relation_out.local_app_data["alert_rules"]
-    assert state_out2.status.unit.name == "active"
-
-
-def test_cos_agent_wrong_rel_data(vroot, snap_is_installed, ctx_principal):
-    # Step 1: MyPrincipal charm is deployed and ends in "unknown" state
-    MyPrincipal.log_slots = "charmed-kafka:logs"  # Set wrong type, must be a list
-    cos_agent_rel = Relation("cos-agent")
+
+
+def test_cos_agent_wrong_rel_data(vroot, snap_is_installed, provider_ctx):
+    # Step 1: principal charm is deployed and ends in "unknown" state
+    provider_ctx.charm_spec.charm_type._log_slots = (
+        "charmed:frogs"  # Set wrong type, must be a list
+    )
+    cos_agent_rel = SubordinateRelation("cos-agent")
     state = State(relations=[cos_agent_rel])
-    state_out = ctx_principal.run(cos_agent_rel.changed_event(remote_unit_id=1), state=state)
+    state_out = provider_ctx.run(cos_agent_rel.changed_event(remote_unit_id=1), state=state)
     assert state_out.status.unit.name == "unknown"
 
     found = False
@@ -338,5 +255,4 @@
             found = True
             break
 
-    assert found is True
->>>>>>> fdef6f93
+    assert found is True