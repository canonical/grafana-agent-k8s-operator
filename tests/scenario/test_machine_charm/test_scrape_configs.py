--- conflicted
+++ resolved
@@ -13,11 +13,7 @@
 import pytest
 import yaml
 from charms.grafana_agent.v0.cos_agent import CosAgentProviderUnitData
-<<<<<<< HEAD
-from scenario import Model, PeerRelation, Relation, State, SubordinateRelation, trigger
-=======
 from scenario import Context, Model, PeerRelation, Relation, State, SubordinateRelation
->>>>>>> fdef6f93
 
 machine_meta = yaml.safe_load(
     (
@@ -68,35 +64,20 @@
 
     my_uuid = str(uuid.uuid4())
 
-<<<<<<< HEAD
     with patch("charms.operator_libs_linux.v1.snap.SnapCache"), patch(
         "machine_charm.GrafanaAgentMachineCharm.write_file", new=mock_write
     ), patch("machine_charm.GrafanaAgentMachineCharm.is_ready", return_value=True):
-        trigger(
-            state=State(
-                relations=[cos_relation, loki_relation, PeerRelation("peers")],
-                model=Model(name="my-model", uuid=my_uuid),
-            ),
-            event=cos_relation.changed_event,
+        state = State(
+            relations=[cos_relation, loki_relation, PeerRelation("peers")],
+            model=Model(name="my-model", uuid=my_uuid),
+        )
+
+        ctx = Context(
             charm_type=machine_charm.GrafanaAgentMachineCharm,
             meta=machine_meta,
             charm_root=vroot.name,
         )
-=======
-    with patch("charms.operator_libs_linux.v1.snap.SnapCache"):
-        with patch("machine_charm.GrafanaAgentMachineCharm.write_file", new=mock_write):
-            with patch("machine_charm.GrafanaAgentMachineCharm.is_ready", return_value=True):
-                state = State(
-                    relations=[cos_relation, loki_relation, PeerRelation("peers")],
-                    model=Model(name="my-model", uuid=my_uuid),
-                )
-                ctx = Context(
-                    charm_type=machine_charm.GrafanaAgentMachineCharm,
-                    meta=machine_meta,
-                    charm_root=vroot.name,
-                )
-                ctx.run(state=state, event=cos_relation.changed_event)
->>>>>>> fdef6f93
+        ctx.run(state=state, event=cos_relation.changed_event)
 
     assert written_path == placeholder_cfg_path
     written_config = yaml.safe_load(written_text)
