# Copyright 2021 Canonical Ltd.
# See LICENSE file for licensing details.
[tox]
isolated_build = True
skip_missing_interpreters = True
envlist = lint, static-{charm,lib}, unit, scenario

[vars]
src_path = {toxinidir}/src
tst_path = {toxinidir}/tests
all_path = {[vars]src_path} {[vars]tst_path}

[testenv]
basepython = python3
setenv =
  PYTHONPATH = {toxinidir}:{toxinidir}/lib:{[vars]src_path}
  PYTHONBREAKPOINT=ipdb.set_trace
  PY_COLORS=1
#passenv =
#  PYTHONPATH
#  HOME
#  PATH
#  CHARM_BUILD_DIR
#  MODEL_SETTINGS
#  HTTP_PROXY
#  HTTPS_PROXY
#  NO_PROXY

[testenv:fmt]
skip_install=True
description = Apply coding style standards to code
deps =
    black
    ruff
commands =
    ruff --fix {[vars]all_path}
    black {[vars]all_path}

[testenv:lint]
skip_install=True
description = Check code against coding style standards
deps =
    black
    ruff
    codespell
commands =
    codespell . --skip .git --skip .tox --skip build --skip lib --skip venv --skip .mypy_cache --skip *.svg
    ruff {[vars]all_path}
    black --check --diff {[vars]all_path}

[testenv:static-{charm}]
skip_install=True
description = Run static analysis checks
deps =
    pyright
    cosl
    -r {toxinidir}/requirements.txt
commands =
    charm: pyright {[vars]src_path}

[testenv:unit]
description = Run unit tests
deps =
    -r{toxinidir}/requirements.txt
    pytest
    pytest-subtests
    coverage[toml]
    deepdiff
    fs
    toml
    responses
    cosl
setenv =
  {[testenv]setenv}
  JUJU_VERSION = 3.0.3
commands =
    coverage run \
      --source={[vars]src_path} \
      -m pytest -v --tb native --log-cli-level=INFO -s {posargs} {[vars]tst_path}/unit
    coverage report -m

[testenv:scenario]
description = Run scenario tests on K8s
deps =
    -r{toxinidir}/requirements.txt
    pytest
<<<<<<< HEAD
    ops-scenario>=6.1.5
=======
    cosl
    ops-scenario > 4
>>>>>>> 66b8a59b
commands =
    pytest -vv --tb native --log-cli-level=INFO -s {posargs} {[vars]tst_path}/scenario --ignore {[vars]tst_path}/scenario/test_k8s

[testenv:integration]
skip_install=True
description = Run integration tests
deps =
    aiohttp
    asyncstdlib
    # Libjuju needs to track the juju version
    juju ~= 3.1.0
    pytest
    prometheus-api-client
    pytest-operator
    cosl
commands =
    pytest -v --tb native --log-cli-level=INFO -s {posargs} {[vars]tst_path}/integration

[testenv:check]
skip_install=True
depends =
    lint
    static

[coverage:run]
relative_files = True<|MERGE_RESOLUTION|>--- conflicted
+++ resolved
@@ -84,12 +84,8 @@
 deps =
     -r{toxinidir}/requirements.txt
     pytest
-<<<<<<< HEAD
-    ops-scenario>=6.1.5
-=======
     cosl
-    ops-scenario > 4
->>>>>>> 66b8a59b
+    ops-scenario >= 6.1.5
 commands =
     pytest -vv --tb native --log-cli-level=INFO -s {posargs} {[vars]tst_path}/scenario --ignore {[vars]tst_path}/scenario/test_k8s
 
