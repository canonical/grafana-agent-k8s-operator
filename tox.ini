# Copyright 2021 Canonical Ltd.
# See LICENSE file for licensing details.
[tox]
skipsdist=True
skip_missing_interpreters = True
<<<<<<< HEAD
envlist = lint, static-{charm,lib,integration}, unit
=======
envlist = lint, static-{charm,lib}, unit
>>>>>>> 9c81527a

[vars]
src_path = {toxinidir}/src
tst_path = {toxinidir}/tests
all_path = {[vars]src_path} {[vars]tst_path}

[testenv]
basepython = python3
setenv =
  PYTHONPATH = {toxinidir}:{toxinidir}/lib:{[vars]src_path}
  PYTHONBREAKPOINT=ipdb.set_trace
#passenv =
#  PYTHONPATH
#  HOME
#  PATH
#  CHARM_BUILD_DIR
#  MODEL_SETTINGS
#  HTTP_PROXY
#  HTTPS_PROXY
#  NO_PROXY

[testenv:fmt]
description = Apply coding style standards to code
deps =
    black
    isort
commands =
    isort {[vars]all_path}
    black {[vars]all_path}

[testenv:lint]
description = Check code against coding style standards
deps =
    black
    flake8
    flake8-docstrings
    flake8-copyright
    flake8-builtins
    pyproject-flake8
    pep8-naming
    isort
    codespell
commands =
    codespell . --skip .git --skip .tox --skip build --skip lib --skip venv --skip .mypy_cache --skip *.svg

    # pflake8 wrapper supports config from pyproject.toml
    pflake8 {[vars]all_path}
    isort --check-only --diff {[vars]all_path}
    black --check --diff {[vars]all_path}

[testenv:static-{charm,lib}]
description = Run static analysis checks
deps =
    mypy
    types-dataclasses
    types-PyYAML
    types-requests
    types-urllib3
    charm: -r{toxinidir}/requirements.txt
    lib: git+https://github.com/canonical/operator#egg=ops
    unit: {[testenv:unit]deps}
    integration: {[testenv:integration]deps}
commands =
    charm: mypy {[vars]src_path} {posargs}

[testenv:unit]
description = Run unit tests
deps =
    -r{toxinidir}/requirements.txt
    pytest
    coverage
    deepdiff
    toml
    responses
commands =
    coverage run \
      --source={[vars]src_path} \
      -m pytest -v --tb native --log-cli-level=INFO -s {posargs} {[vars]tst_path}/unit
    coverage report -m --include=src/*.py

[testenv:integration]
description = Run integration tests
deps =
    juju
    pytest
    # There is a bug in 0.17.0 which causes test failures
    pytest-operator==0.15.0
commands =
    pytest -v --tb native --log-cli-level=INFO -s {posargs} {[vars]tst_path}/integration

[testenv:check]
depends =
    lint
    static

[coverage:run]
relative_files = True<|MERGE_RESOLUTION|>--- conflicted
+++ resolved
@@ -3,11 +3,7 @@
 [tox]
 skipsdist=True
 skip_missing_interpreters = True
-<<<<<<< HEAD
-envlist = lint, static-{charm,lib,integration}, unit
-=======
 envlist = lint, static-{charm,lib}, unit
->>>>>>> 9c81527a
 
 [vars]
 src_path = {toxinidir}/src
