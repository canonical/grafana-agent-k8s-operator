--- conflicted
+++ resolved
@@ -92,16 +92,9 @@
 [testenv:integration]
 description = Run integration tests
 deps =
-<<<<<<< HEAD
-    #git+https://github.com/juju/python-libjuju.git
-    juju==2.9.7
-    pytest
-    #git+https://github.com/charmed-kubernetes/pytest-operator.git
-=======
     juju
     pytest
     # There is a bug in 0.17.0 which causes test failures
->>>>>>> 7143b21e
     pytest-operator==0.15.0
 commands =
     pytest -v --tb native --log-cli-level=INFO -s {posargs} {[vars]tst_path}/integration
