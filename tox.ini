# Copyright 2021 Canonical Ltd.
# See LICENSE file for licensing details.
[tox]
skipsdist=True
skip_missing_interpreters = True
envlist = lint, static-{charm,lib}, unit

[vars]
src_path = {toxinidir}/src
tst_path = {toxinidir}/tests
lib_path = {toxinidir}/lib/charms/grafana_agent/v0
all_path = {[vars]src_path} {[vars]tst_path} {[vars]lib_path}

[testenv]
basepython = python3
setenv =
  PYTHONPATH = {toxinidir}:{toxinidir}/lib:{[vars]src_path}
  PYTHONBREAKPOINT=ipdb.set_trace
#passenv =
#  PYTHONPATH
#  HOME
#  PATH
#  CHARM_BUILD_DIR
#  MODEL_SETTINGS
#  HTTP_PROXY
#  HTTPS_PROXY
#  NO_PROXY

[testenv:fmt]
description = Apply coding style standards to code
deps =
    black
    isort
commands =
    isort {[vars]all_path}
    black {[vars]all_path}

[testenv:render-k8s]
description = Render the k8s charm
allowlist_externals = cp
commands =
    cp {toxinidir}/src/k8s_charm.py {toxinidir}/src/charm.py
    cp {toxinidir}/k8s_metadata.yaml {toxinidir}/metadata.yaml

[testenv:render-machine]
description = Render the machine charm
allowlist_externals =
    cp
    chmod
commands =
    cp {toxinidir}/src/machine_charm.py {toxinidir}/src/charm.py
    chmod +x {toxinidir}/src/charm.py
    cp {toxinidir}/machine_metadata.yaml {toxinidir}/metadata.yaml

[testenv:lint]
description = Check code against coding style standards
deps =
    black
    flake8 < 5
    flake8-docstrings
    flake8-copyright
    flake8-builtins
    pyproject-flake8
    pep8-naming
    isort
    codespell
commands =
    codespell . --skip .git --skip .tox --skip build --skip lib --skip venv --skip .mypy_cache --skip *.svg

    # pflake8 wrapper supports config from pyproject.toml
    pflake8 {[vars]all_path}
    isort --check-only --diff {[vars]all_path}
    black --check --diff {[vars]all_path}

[testenv:static-{charm,lib}]
description = Run static analysis checks
deps =
    pyright
    -r {toxinidir}/requirements.txt
    lib: ops
commands =
    charm: pyright {[vars]src_path}

[testenv:unit]
description = Run unit tests
deps =
    -r{toxinidir}/requirements.txt
    pytest
    coverage[toml]
    deepdiff
    fs
    toml
    responses
allowlist_externals = cp
commands =
    # K8s charm unit tests
    # cp src/k8s_charm.py src/charm.py
    # cp k8s_metadata.yaml metadata.yaml

    # coverage run \
    #   --source={[vars]src_path} \
    #   -m pytest -v --tb native --log-cli-level=INFO -s {posargs} {[vars]tst_path}/unit/k8s
    # coverage report -m

    # Machine charm unit tests
    cp src/machine_charm.py src/charm.py
    cp machine_metadata.yaml metadata.yaml

    coverage run \
      --source={[vars]src_path} \
      -m pytest -v --tb native --log-cli-level=INFO -s {posargs} {[vars]tst_path}/unit/machine
    coverage report -m

[testenv:integration]
description = Run integration tests
deps =
    aiohttp
    asyncstdlib
    # Libjuju needs to track the juju version
    juju ~= 3.0.0
    pytest
    prometheus-api-client
    pytest-operator
allowlist_externals = cp
commands =
    # use a better solution when we actually have machine code
    cp src/k8s_charm.py src/charm.py
    cp k8s_metadata.yaml metadata.yaml

    pytest -v --tb native --log-cli-level=INFO -s {posargs} {[vars]tst_path}/integration

<<<<<<< HEAD

[testenv:scenario]
description = Run scenario tests
deps =
    pytest
    requests
    ops
    cosl
    lightkube
    ops-scenario>=2.1.2.4
commands =
    pytest -v --tb native --log-cli-level=INFO -s {posargs} {[vars]tst_path}/scenario

=======
[testenv:integration-machine]
description = Run integration tests (machine charm)
deps =
    aiohttp
    asyncstdlib
    # Libjuju needs to track the juju version
    juju ~= 3.0.0
    pytest
    prometheus-api-client
    pytest-operator
allowlist_externals = cp
commands =
    # use a better solution when we actually have machine code
    cp src/machine_charm.py src/charm.py
    cp machine_metadata.yaml metadata.yaml

    pytest -v --tb native --log-cli-level=INFO -s {posargs} {[vars]tst_path}/integration-machine
>>>>>>> 62f88f53

[testenv:check]
depends =
    lint
    static

[coverage:run]
relative_files = True<|MERGE_RESOLUTION|>--- conflicted
+++ resolved
@@ -129,8 +129,6 @@
 
     pytest -v --tb native --log-cli-level=INFO -s {posargs} {[vars]tst_path}/integration
 
-<<<<<<< HEAD
-
 [testenv:scenario]
 description = Run scenario tests
 deps =
@@ -143,7 +141,6 @@
 commands =
     pytest -v --tb native --log-cli-level=INFO -s {posargs} {[vars]tst_path}/scenario
 
-=======
 [testenv:integration-machine]
 description = Run integration tests (machine charm)
 deps =
@@ -161,7 +158,6 @@
     cp machine_metadata.yaml metadata.yaml
 
     pytest -v --tb native --log-cli-level=INFO -s {posargs} {[vars]tst_path}/integration-machine
->>>>>>> 62f88f53
 
 [testenv:check]
 depends =
