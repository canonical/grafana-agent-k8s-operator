--- conflicted
+++ resolved
@@ -156,11 +156,6 @@
 seeking to send log to Loki, must do so using the `LokiPushApiConsumer` object from
 this charm library.
 
-> **NOTE**: `LokiPushApiConsumer` also depends on an additional charm library.
->
-> Ensure sure you `charmcraft fetch-lib charms.observability_libs.v0.juju_topology`
-> when using this library.
-
 For the simplest use cases, using the `LokiPushApiConsumer` object only requires
 instantiating it, typically in the constructor of your charm (the one which
 sends logs).
@@ -446,21 +441,18 @@
 import platform
 import re
 import socket
-import subprocess
-import tempfile
 import typing
-import uuid
+from collections import OrderedDict
 from copy import deepcopy
 from gzip import GzipFile
 from hashlib import sha256
 from io import BytesIO
 from pathlib import Path
-from typing import Dict, List, Optional, Tuple, Union, cast
+from typing import Dict, List, Optional, Union, cast
 from urllib import request
 from urllib.error import HTTPError
 
 import yaml
-from charms.observability_libs.v0.juju_topology import JujuTopology
 from ops.charm import (
     CharmBase,
     HookEvent,
@@ -625,6 +617,205 @@
         raise Exception("Unexpected RelationDirection: {}".format(expected_relation_role))
 
 
+class JujuTopology:
+    """Class for storing and formatting juju topology information."""
+
+    STUB = "%%juju_topology%%"
+
+    def __new__(cls, *args, **kwargs):
+        """Reject instantiation of a base JujuTopology class. Children only."""
+        if cls is JujuTopology:
+            raise TypeError("only children of '{}' may be instantiated".format(cls.__name__))
+        return object.__new__(cls)
+
+    def __init__(
+        self,
+        model: str,
+        model_uuid: str,
+        application: str,
+        unit: Optional[str] = "",
+        charm_name: Optional[str] = "",
+    ):
+        """Build a JujuTopology object.
+
+        A `JujuTopology` object is used for storing and transforming
+        Juju Topology information. This information is used to
+        annotate Prometheus scrape jobs and alert rules. Such
+        annotation when applied to scrape jobs helps in identifying
+        the source of the scrapped metrics. On the other hand when
+        applied to alert rules topology information ensures that
+        evaluation of alert expressions is restricted to the source
+        (charm) from which the alert rules were obtained.
+
+        Args:
+            model: a string name of the Juju model
+            model_uuid: a globally unique string identifier for the Juju model
+            application: an application name as a string
+            unit: a unit name as a string
+            charm_name: name of charm as a string
+
+        Note:
+            `JujuTopology` should not be constructed directly by charm code. Please
+            use `ProviderTopology` or `AggregatorTopology`.
+        """
+        self.model = model
+        self.model_uuid = model_uuid
+        self.application = application
+        self.charm_name = charm_name
+        self.unit = unit
+
+    @classmethod
+    def from_charm(cls, charm):
+        """Factory method for creating `JujuTopology` children from a given charm.
+
+        Args:
+            charm: a `CharmBase` object for which the `JujuTopology` has to be constructed
+
+        Returns:
+            a `JujuTopology` object.
+        """
+        return cls(
+            model=charm.model.name,
+            model_uuid=charm.model.uuid,
+            application=charm.model.app.name,
+            unit=charm.model.unit.name,
+            charm_name=charm.meta.name,
+        )
+
+    @classmethod
+    def from_relation_data(cls, data: dict):
+        """Factory method for creating `JujuTopology` children from a dictionary.
+
+        Args:
+            data: a dictionary with four keys providing topology information. The keys are
+                - "model"
+                - "model_uuid"
+                - "application"
+                - "unit"
+                - "charm_name"
+
+                `unit` and `charm_name` may be empty, but will result in more limited
+                labels. However, this allows us to support payload-only charms.
+
+        Returns:
+            a `JujuTopology` object.
+        """
+        return cls(
+            model=data["model"],
+            model_uuid=data["model_uuid"],
+            application=data["application"],
+            unit=data.get("unit", ""),
+            charm_name=data.get("charm_name", ""),
+        )
+
+    @property
+    def identifier(self) -> str:
+        """Format the topology information into a terse string."""
+        # This is odd, but may have `None` as a model key
+        return "_".join([str(val) for val in self.as_promql_label_dict().values()]).replace(
+            "/", "_"
+        )
+
+    @property
+    def promql_labels(self) -> str:
+        """Format the topology information into a verbose string."""
+        return ", ".join(
+            ['{}="{}"'.format(key, value) for key, value in self.as_promql_label_dict().items()]
+        )
+
+    def as_dict(self, rename_keys: Optional[Dict[str, str]] = None) -> OrderedDict:
+        """Format the topology information into a dict.
+
+        Use an OrderedDict so we can rely on the insertion order on Python 3.5 (and 3.6,
+        which still does not guarantee it).
+
+        Args:
+            rename_keys: A dictionary mapping old key names to new key names, which will
+                be substituted when invoked.
+        """
+        ret = OrderedDict(
+            [
+                ("model", self.model),
+                ("model_uuid", self.model_uuid),
+                ("application", self.application),
+                ("unit", self.unit),
+                ("charm_name", self.charm_name),
+            ]
+        )
+
+        ret["unit"] or ret.pop("unit")
+        ret["charm_name"] or ret.pop("charm_name")
+
+        # If a key exists in `rename_keys`, replace the value
+        if rename_keys:
+            ret = OrderedDict(
+                (rename_keys.get(k), v) if rename_keys.get(k) else (k, v) for k, v in ret.items()  # type: ignore
+            )
+
+        return ret
+
+    def as_label_dict(self):
+        """Format the topology information into a dict with keys having 'juju_' as prefix."""
+        vals = {
+            "juju_{}".format(key): val
+            for key, val in self.as_dict(rename_keys={"charm_name": "charm"}).items()
+        }
+        return vals
+
+    def as_promql_label_dict(self):
+        """Format the topology information into a dict with keys having 'juju_' as prefix."""
+        vals = self.as_label_dict()
+        # The leader is the only unit that sets alert rules, if "juju_unit" is present,
+        # then the rules will only be evaluated for that unit
+        if "juju_unit" in vals:
+            vals.pop("juju_unit")
+
+        return vals
+
+    def render(self, template: str):
+        """Render a juju-topology template string with topology info."""
+        return template.replace(JujuTopology.STUB, self.promql_labels)
+
+
+class AggregatorTopology(JujuTopology):
+    """Class for initializing topology information for MetricsEndpointAggregator."""
+
+    @classmethod
+    def create(
+        cls, model: str, model_uuid: str, application: str, unit: str
+    ) -> "AggregatorTopology":
+        """Factory method for creating the `AggregatorTopology` dataclass from a given charm.
+
+        Args:
+            model: a string representing the model
+            model_uuid: the model UUID as a string
+            application: the application name
+            unit: the unit name
+
+        Returns:
+            a `AggregatorTopology` object.
+        """
+        return cls(
+            model=model,
+            model_uuid=model_uuid,
+            application=application,
+            unit=unit,
+        )
+
+
+class ProviderTopology(JujuTopology):
+    """Class for initializing topology information for MetricsEndpointProvider."""
+
+    @property
+    def scrape_identifier(self) -> str:
+        """Format the topology information into a scrape identifier."""
+        # This is used only by Metrics[Consumer|Provider] and does not need a
+        # unit name, so only check for the charm name
+        return "juju_{}_prometheus_scrape".format(
+            "_".join([self.model, self.model_uuid[:7], self.application, self.charm_name])  # type: ignore
+        )
+
+
 class InvalidAlertRulePathError(Exception):
     """Raised if the alert rules folder cannot be found or is otherwise invalid."""
 
@@ -710,7 +901,6 @@
             topology: a `JujuTopology` instance that is used to annotate all alert rules.
         """
         self.topology = topology
-        self.tool = CosTool(None)
         self.alert_groups = []  # type: List[dict]
 
     def _from_file(self, root_path: Path, file_path: Path) -> List[dict]:
@@ -760,15 +950,9 @@
                         alert_rule["labels"] = {}
 
                     if self.topology:
-                        alert_rule["labels"].update(self.topology.label_matcher_dict)
+                        alert_rule["labels"].update(self.topology.as_promql_label_dict())
                         # insert juju topology filters into a prometheus alert rule
-                        # logql doesn't like empty matchers, so add a job matcher which hits
-                        # any string as a "wildcard" which the topology labels will
-                        # filter down
-                        alert_rule["expr"] = self.tool.inject_label_matchers(
-                            re.sub(r"%%juju_topology%%", r'job=".+"', alert_rule["expr"]),
-                            self.topology.label_matcher_dict,
-                        )
+                        alert_rule["expr"] = self.topology.render(alert_rule["expr"])
 
             return alert_groups
 
@@ -973,17 +1157,10 @@
 
 class LokiPushApiAlertRulesChanged(EventBase):
     """Event emitted if there is a change in the alert rules."""
-<<<<<<< HEAD
 
     def __init__(self, handle, relation, relation_id, app=None, unit=None):
         """Pretend we are almost like a RelationEvent.
 
-=======
-
-    def __init__(self, handle, relation, relation_id, app=None, unit=None):
-        """Pretend we are almost like a RelationEvent.
-
->>>>>>> 7581934f
         Fields to serialize:
             {
                 "relation_name": <a relation name as a string>,
@@ -1025,33 +1202,6 @@
             self.unit = self.framework.model.get_unit(unit_name)
         else:
             self.unit = None
-<<<<<<< HEAD
-
-
-class InvalidAlertRuleEvent(EventBase):
-    """Event emitted when alert rule files are not parsable.
-
-    Enables us to set a clear status on the provider.
-    """
-
-    def __init__(self, handle, errors: str = "", valid: bool = False):
-        super().__init__(handle)
-        self.errors = errors
-        self.valid = valid
-
-    def snapshot(self) -> Dict:
-        """Save alert rule information."""
-        return {
-            "valid": self.valid,
-            "errors": self.errors,
-        }
-
-    def restore(self, snapshot):
-        """Restore alert rule information."""
-        self.valid = snapshot["valid"]
-        self.errors = snapshot["errors"]
-=======
->>>>>>> 7581934f
 
 
 class LokiPushApiEvents(ObjectEvents):
@@ -1060,7 +1210,6 @@
     loki_push_api_endpoint_departed = EventSource(LokiPushApiEndpointDeparted)
     loki_push_api_endpoint_joined = EventSource(LokiPushApiEndpointJoined)
     loki_push_api_alert_rules_changed = EventSource(LokiPushApiAlertRulesChanged)
-    alert_rule_status_changed = EventSource(InvalidAlertRuleEvent)
 
 
 class LokiPushApiProvider(Object):
@@ -1105,7 +1254,6 @@
         super().__init__(charm, relation_name)
         self._charm = charm
         self._relation_name = relation_name
-        self._tool = CosTool(self)
         self.port = int(port)
         self.container = self._charm._container
         self.scheme = scheme
@@ -1283,7 +1431,7 @@
         return {"url": url.rstrip("/") + endpoint}
 
     @property
-    def alerts(self) -> dict:  # noqa: C901
+    def alerts(self) -> dict:
         """Fetch alerts for all relations.
 
         A Loki alert rules file consists of a list of "groups". Each
@@ -1324,20 +1472,12 @@
             if not alert_rules:
                 continue
 
-            errors = []
             try:
                 # NOTE: this `metadata` key SHOULD NOT be changed to `scrape_metadata`
                 # to align with Prometheus without careful consideration'
                 metadata = json.loads(relation.data[relation.app]["metadata"])
-                identifier = JujuTopology.from_dict(metadata).identifier
-                labeled_alerts = self._tool.apply_label_matchers(alert_rules)
-
-                _, errmsg = self._tool.validate_alert_rules(alert_rules)
-                if errmsg:
-                    errors.append(errmsg)
-                    continue
-
-                alerts[identifier] = labeled_alerts
+                identifier = ProviderTopology.from_relation_data(metadata).identifier
+                alerts[identifier] = alert_rules
             except KeyError as e:
                 logger.warning(
                     "Relation %s has no 'metadata': %s",
@@ -1357,17 +1497,9 @@
                             labels["juju_model_uuid"],
                             labels["juju_application"],
                         )
-
-                        _, errmsg = self._tool.validate_alert_rules(alert_rules)
-                        if errmsg:
-                            errors.append(errmsg)
-                            continue
-
                         alerts[identifier] = alert_rules
                     except KeyError:
                         logger.error("Alert rules were found but no usable labels were present")
-            if errors:
-                relation.data[self._charm.app]["event"] = json.dumps({"errors": "; ".join(errors)})
 
         return alerts
 
@@ -1385,7 +1517,7 @@
         super().__init__(charm, relation_name)
         self._charm = charm
         self._relation_name = relation_name
-        self.topology = JujuTopology.from_charm(charm)
+        self.topology = ProviderTopology.from_charm(charm)
 
         try:
             alert_rules_path = _resolve_dir_against_charm_path(charm, alert_rules_path)
@@ -1533,7 +1665,7 @@
         self._handle_alert_rules(event.relation)
         self.on.loki_push_api_endpoint_joined.emit()
 
-    def _on_logging_relation_changed(self, event: RelationEvent):
+    def _on_logging_relation_changed(self, _: RelationEvent):
         """Handle changes in related consumers.
 
         Anytime there are changes in the relation between Loki
@@ -1548,18 +1680,6 @@
             loki_push_api_alert_rules_error: This event is emitted when an invalid alert rules
                 file is encountered or if `alert_rules_path` is empty.
         """
-        if self._charm.unit.is_leader():
-            ev = json.loads(event.relation.data[event.app].get("event", "{}"))
-
-            if ev:
-                valid = bool(ev.get("valid", True))
-                errors = ev.get("errors", "")
-
-                if valid and not errors:
-                    self.on.alert_rule_status_changed.emit(valid=valid)
-                else:
-                    self.on.alert_rule_status_changed.emit(valid=valid, errors=errors)
-
         self.on.loki_push_api_endpoint_joined.emit()
 
     def _reinitialize_alert_rules(self):
@@ -1703,11 +1823,7 @@
         self._log_files = log_files or []
         self._syslog_port = syslog_port
         self._is_syslog = enable_syslog
-<<<<<<< HEAD
-        self.topology = JujuTopology.from_charm(charm)
-=======
         self.topology = ProviderTopology.from_charm(charm)
->>>>>>> 7581934f
         self._promtail_resource_name = promtail_resource_name or "promtail-bin"
 
         # architechure used for promtail binary
@@ -1743,18 +1859,6 @@
             event: The event object `RelationChangedEvent`.
         """
         self._handle_alert_rules(event.relation)
-
-        if self._charm.unit.is_leader():
-            ev = json.loads(event.relation.data[event.app].get("event", "{}"))
-
-            if ev:
-                valid = bool(ev.get("valid", True))
-                errors = ev.get("errors", "")
-
-                if valid and not errors:
-                    self.on.alert_rule_status_changed.emit(valid=valid)
-                else:
-                    self.on.alert_rule_status_changed.emit(valid=valid, errors=errors)
 
         if not self._container.can_connect():
             return
@@ -2112,12 +2216,7 @@
             A dict representing the `scrape_configs` section.
         """
         job_name = "juju_{}".format(self.topology.identifier)
-
-        # The new JujuTopology doesn't include unit, but LogProxyConsumer should have it
-        common_labels = {
-            "juju_{}".format(k): v
-            for k, v in self.topology.as_dict(remapped_keys={"charm_name": "charm"}).items()
-        }
+        common_labels = self.topology.as_label_dict()
         scrape_configs = []
 
         # Files config
@@ -2245,123 +2344,4 @@
         """
         return 'action(type="omfwd" protocol="tcp" target="127.0.0.1" port="{}" Template="RSYSLOG_SyslogProtocol23Format" TCP_Framing="octet-counted")'.format(
             self._syslog_port
-        )
-
-
-class CosTool:
-    """Uses cos-tool to inject label matchers into alert rule expressions and validate rules."""
-
-    _path = None
-    _disabled = False
-
-    def __init__(self, charm):
-        self._charm = charm
-
-    @property
-    def path(self):
-        """Lazy lookup of the path of cos-tool."""
-        if self._disabled:
-            return None
-        if not self._path:
-            self._path = self._get_tool_path()
-            if not self._path:
-                logger.debug("Skipping injection of juju topology as label matchers")
-                self._disabled = True
-        return self._path
-
-    def apply_label_matchers(self, rules) -> dict:
-        """Will apply label matchers to the expression of all alerts in all supplied groups."""
-        if not self.path:
-            return rules
-        for group in rules["groups"]:
-            rules_in_group = group.get("rules", [])
-            for rule in rules_in_group:
-                topology = {}
-                # if the user for some reason has provided juju_unit, we'll need to honor it
-                # in most cases, however, this will be empty
-                for label in [
-                    "juju_model",
-                    "juju_model_uuid",
-                    "juju_application",
-                    "juju_charm",
-                    "juju_unit",
-                ]:
-                    if label in rule["labels"]:
-                        topology[label] = rule["labels"][label]
-
-                rule["expr"] = self.inject_label_matchers(rule["expr"], topology)
-        return rules
-
-    def validate_alert_rules(self, rules: dict) -> Tuple[bool, str]:
-        """Will validate correctness of alert rules, returning a boolean and any errors."""
-        if not self.path:
-            logger.debug("`cos-tool` unavailable. Not validating alert correctness.")
-            return True, ""
-
-        with tempfile.TemporaryDirectory() as tmpdir:
-            rule_path = Path(tmpdir + "/validate_rule.yaml")
-
-            # Smash "our" rules format into what upstream actually uses, which is more like:
-            #
-            # groups:
-            #   - name: foo
-            #     rules:
-            #       - alert: SomeAlert
-            #         expr: up
-            #       - alert: OtherAlert
-            #         expr: up
-            transformed_rules = {"groups": []}  # type: ignore
-            for rule in rules["groups"]:
-                transformed = {"name": str(uuid.uuid4()), "rules": [rule]}
-                transformed_rules["groups"].append(transformed)
-
-            rule_path.write_text(yaml.dump(transformed_rules))
-
-            args = [str(self.path), "--format", "logql", "validate", str(rule_path)]
-            # noinspection PyBroadException
-            try:
-                self._exec(args)
-                return True, ""
-            except subprocess.CalledProcessError as e:
-                logger.debug("Validating the rules failed: %s", e.output)
-                return False, ", ".join([line for line in e.output if "error validating" in line])
-
-    def inject_label_matchers(self, expression, topology) -> str:
-        """Add label matchers to an expression."""
-        if not topology:
-            return expression
-        if not self.path:
-            logger.debug("`cos-tool` unavailable. Leaving expression unchanged: %s", expression)
-            return expression
-        args = [str(self.path), "--format", "logql", "transform"]
-        args.extend(
-            ["--label-matcher={}={}".format(key, value) for key, value in topology.items()]
-        )
-
-        args.extend(["{}".format(expression)])
-        # noinspection PyBroadException
-        try:
-            return self._exec(args)
-        except subprocess.CalledProcessError as e:
-            logger.debug('Applying the expression failed: "%s", falling back to the original', e)
-            print('Applying the expression failed: "{}", falling back to the original'.format(e))
-            return expression
-
-    def _get_tool_path(self) -> Optional[Path]:
-        arch = platform.processor()
-        arch = "amd64" if arch == "x86_64" else arch
-        res = "cos-tool-{}".format(arch)
-        try:
-            path = Path(res).resolve()
-            path.chmod(0o777)
-            return path
-        except NotImplementedError:
-            logger.debug("System lacks support for chmod")
-        except FileNotFoundError:
-            logger.debug('Could not locate cos-tool at: "{}"'.format(res))
-        return None
-
-    def _exec(self, cmd) -> str:
-        result = subprocess.run(cmd, check=True, stdout=subprocess.PIPE)
-        output = result.stdout.decode("utf-8").strip()
-        return output+        )