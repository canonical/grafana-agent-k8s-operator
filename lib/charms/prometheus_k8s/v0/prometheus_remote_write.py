--- conflicted
+++ resolved
@@ -17,13 +17,11 @@
 import re
 import socket
 import subprocess
-import tempfile
-import uuid
+from collections import OrderedDict
 from pathlib import Path
-from typing import Dict, List, Optional, Tuple, Union
+from typing import Dict, List, Optional, Union
 
 import yaml
-from charms.observability_libs.v0.juju_topology import JujuTopology
 from ops.charm import CharmBase, HookEvent, RelationEvent, RelationMeta, RelationRole
 from ops.framework import EventBase, EventSource, Object, ObjectEvents
 from ops.model import Relation
@@ -36,11 +34,7 @@
 
 # Increment this PATCH version before using `charmcraft publish-lib` or reset
 # to 0 if you are raising the major API version
-<<<<<<< HEAD
-LIBPATCH = 6
-=======
 LIBPATCH = 5
->>>>>>> 7581934f
 
 
 logger = logging.getLogger(__name__)
@@ -103,28 +97,204 @@
         super().__init__(self.message)
 
 
-class InvalidAlertRuleEvent(EventBase):
-    """Event emitted when alert rule files are not parsable.
-
-    Enables us to set a clear status on the provider.
-    """
-
-    def __init__(self, handle, errors: str = "", valid: bool = False):
-        super().__init__(handle)
-        self.errors = errors
-        self.valid = valid
-
-    def snapshot(self) -> Dict:
-        """Save alert rule information."""
-        return {
-            "valid": self.valid,
-            "errors": self.errors,
+class JujuTopology:
+    """Class for storing and formatting juju topology information."""
+
+    STUB = "%%juju_topology%%"
+
+    def __new__(cls, *args, **kwargs):
+        """Reject instantiation of a base JujuTopology class. Children only."""
+        if cls is JujuTopology:
+            raise TypeError("only children of '{}' may be instantiated".format(cls.__name__))
+        return object.__new__(cls)
+
+    def __init__(
+        self,
+        model: str,
+        model_uuid: str,
+        application: str,
+        unit: Optional[str] = "",
+        charm_name: Optional[str] = "",
+    ):
+        """Build a JujuTopology object.
+
+        A `JujuTopology` object is used for storing and transforming
+        Juju Topology information. This information is used to
+        annotate Prometheus scrape jobs and alert rules. Such
+        annotation when applied to scrape jobs helps in identifying
+        the source of the scrapped metrics. On the other hand when
+        applied to alert rules topology information ensures that
+        evaluation of alert expressions is restricted to the source
+        (charm) from which the alert rules were obtained.
+
+        Args:
+            model: a string name of the Juju model
+            model_uuid: a globally unique string identifier for the Juju model
+            application: an application name as a string
+            unit: a unit name as a string
+            charm_name: name of charm as a string
+
+        Note:
+            `JujuTopology` should not be constructed directly by charm code. Please
+            use `ProviderTopology` or `AggregatorTopology`.
+        """
+        self.model = model
+        self.model_uuid = model_uuid
+        self.application = application
+        self.charm_name = charm_name
+        self.unit = unit
+
+    @classmethod
+    def from_charm(cls, charm):
+        """Factory method for creating `JujuTopology` children from a given charm.
+
+        Args:
+            charm: a `CharmBase` object for which the `JujuTopology` has to be constructed
+
+        Returns:
+            a `JujuTopology` object.
+        """
+        return cls(
+            model=charm.model.name,
+            model_uuid=charm.model.uuid,
+            application=charm.model.app.name,
+            unit=charm.model.unit.name,
+            charm_name=charm.meta.name,
+        )
+
+    @classmethod
+    def from_relation_data(cls, data: dict):
+        """Factory method for creating `JujuTopology` children from a dictionary.
+
+        Args:
+            data: a dictionary with four keys providing topology information. The keys are
+                - "model"
+                - "model_uuid"
+                - "application"
+                - "unit"
+                - "charm_name"
+
+                `unit` and `charm_name` may be empty, but will result in more limited
+                labels. However, this allows us to support payload-only charms.
+
+        Returns:
+            a `JujuTopology` object.
+        """
+        return cls(
+            model=data["model"],
+            model_uuid=data["model_uuid"],
+            application=data["application"],
+            unit=data.get("unit", ""),
+            charm_name=data.get("charm_name", ""),
+        )
+
+    @property
+    def identifier(self) -> str:
+        """Format the topology information into a terse string."""
+        # This is odd, but may have `None` as a model key
+        return "_".join([str(val) for val in self.as_promql_label_dict().values()]).replace(
+            "/", "_"
+        )
+
+    @property
+    def promql_labels(self) -> str:
+        """Format the topology information into a verbose string."""
+        return ", ".join(
+            ['{}="{}"'.format(key, value) for key, value in self.as_promql_label_dict().items()]
+        )
+
+    def as_dict(self, rename_keys: Optional[Dict[str, str]] = None) -> OrderedDict:
+        """Format the topology information into a dict.
+
+        Use an OrderedDict so we can rely on the insertion order on Python 3.5 (and 3.6,
+        which still does not guarantee it).
+
+        Args:
+            rename_keys: A dictionary mapping old key names to new key names, which will
+                be substituted when invoked.
+        """
+        ret = OrderedDict(
+            [
+                ("model", self.model),
+                ("model_uuid", self.model_uuid),
+                ("application", self.application),
+                ("unit", self.unit),
+                ("charm_name", self.charm_name),
+            ]
+        )
+
+        ret["unit"] or ret.pop("unit")
+        ret["charm_name"] or ret.pop("charm_name")
+
+        # If a key exists in `rename_keys`, replace the value
+        if rename_keys:
+            ret = OrderedDict(
+                (rename_keys.get(k), v) if rename_keys.get(k) else (k, v) for k, v in ret.items()  # type: ignore
+            )
+
+        return ret
+
+    def as_promql_label_dict(self):
+        """Format the topology information into a dict with keys having 'juju_' as prefix."""
+        vals = {
+            "juju_{}".format(key): val
+            for key, val in self.as_dict(rename_keys={"charm_name": "charm"}).items()
         }
-
-    def restore(self, snapshot):
-        """Restore alert rule information."""
-        self.valid = snapshot["valid"]
-        self.errors = snapshot["errors"]
+        # The leader is the only unit that sets alert rules, if "juju_unit" is present,
+        # then the rules will only be evaluated for that unit
+        if "juju_unit" in vals:
+            vals.pop("juju_unit")
+
+        return vals
+
+    def render(self, template: str):
+        """Render a juju-topology template string with topology info."""
+        return template.replace(JujuTopology.STUB, self.promql_labels)
+
+
+class AggregatorTopology(JujuTopology):
+    """Class for initializing topology information for MetricsEndpointAggregator."""
+
+    @classmethod
+    def create(cls, model: str, model_uuid: str, application: str, unit: str):
+        """Factory method for creating the `AggregatorTopology` dataclass from a given charm.
+
+        Args:
+            model: a string representing the model
+            model_uuid: the model UUID as a string
+            application: the application name
+            unit: the unit name
+        Returns:
+            a `AggregatorTopology` object.
+        """
+        return cls(
+            model=model,
+            model_uuid=model_uuid,
+            application=application,
+            unit=unit,
+        )
+
+    def as_promql_label_dict(self):
+        """Format the topology information into a dict with keys having 'juju_' as prefix."""
+        vals = {"juju_{}".format(key): val for key, val in self.as_dict().items()}
+
+        # FIXME: Why is this different? I have no idea. The uuid length should be the same
+        vals["juju_model_uuid"] = vals["juju_model_uuid"][:7]
+
+        return vals
+
+
+class ProviderTopology(JujuTopology):
+    """Class for initializing topology information for MetricsEndpointProvider."""
+
+    @property
+    def scrape_identifier(self):
+        """Format the topology information into a scrape identifier."""
+        # This is used only by Metrics[Consumer|Provider] and does not need a
+        # unit name, so only check for the charm name
+        return "juju_{}_prometheus_scrape".format(
+            "_".join([self.model, self.model_uuid[:7], self.application, self.charm_name])  # type: ignore
+        )
 
 
 def _is_official_alert_rule_format(rules_dict: dict) -> bool:
@@ -197,7 +367,6 @@
             topology: an optional `JujuTopology` instance that is used to annotate all alert rules.
         """
         self.topology = topology
-        self.tool = CosTool(None)
         self.alert_groups = []  # type: List[dict]
 
     def _from_file(self, root_path: Path, file_path: Path) -> List[dict]:
@@ -248,14 +417,11 @@
 
                     if self.topology:
                         # only insert labels that do not already exist
-                        for label, val in self.topology.label_matcher_dict.items():
+                        for label, val in self.topology.as_promql_label_dict().items():
                             if label not in alert_rule["labels"]:
                                 alert_rule["labels"][label] = val
                         # insert juju topology filters into a prometheus alert rule
-                        alert_rule["expr"] = self.tool.inject_label_matchers(
-                            re.sub(r"%%juju_topology%%,?", "", alert_rule["expr"]),
-                            self.topology.label_matcher_dict,
-                        )
+                        alert_rule["expr"] = self.topology.render(alert_rule["expr"])
 
             return alert_groups
 
@@ -286,7 +452,7 @@
 
     def _is_already_modified(self, name: str) -> bool:
         """Detect whether a group name has already been modified with juju topology."""
-        modified_matcher = re.compile(r"^.*?_[\da-f]{8}_.*?alerts$")
+        modified_matcher = re.compile(r"^.*?_[\da-f]{8}-([\da-f]{4}-){3}[\da-f]{12}_.*?alerts$")
         if modified_matcher.match(name) is not None:
             return True
         return False
@@ -484,7 +650,6 @@
     """Event descriptor for events raised by `PrometheusRemoteWriteConsumer`."""
 
     endpoints_changed = EventSource(PrometheusRemoteWriteEndpointsChangedEvent)
-    alert_rule_status_changed = EventSource(InvalidAlertRuleEvent)
 
 
 class PrometheusRemoteWriteConsumer(Object):
@@ -627,7 +792,7 @@
         self._relation_name = relation_name
         self._alert_rules_path = alert_rules_path
 
-        self.topology = JujuTopology.from_charm(charm)
+        self.topology = ProviderTopology.from_charm(charm)
 
         on_relation = self._charm.on[self._relation_name]
 
@@ -644,18 +809,6 @@
         )
 
     def _handle_endpoints_changed(self, event: RelationEvent) -> None:
-        if self._charm.unit.is_leader():
-            ev = json.loads(event.relation.data[event.app].get("event", "{}"))
-
-            if ev:
-                valid = bool(ev.get("valid", True))
-                errors = ev.get("errors", "")
-
-                if valid and not errors:
-                    self.on.alert_rule_status_changed.emit(valid=valid)
-                else:
-                    self.on.alert_rule_status_changed.emit(valid=valid, errors=errors)
-
         self.on.endpoints_changed.emit(relation_id=event.relation.id)
 
     def _push_alerts_on_relation_joined(self, event: RelationEvent) -> None:
@@ -790,7 +943,7 @@
 
         super().__init__(charm, relation_name)
         self._charm = charm
-        self.tool = CosTool(self._charm)
+        self._transformer = PromqlTransformer(self._charm)
         self._relation_name = relation_name
         self._endpoint_schema = endpoint_schema
         self._endpoint_address = endpoint_address
@@ -895,46 +1048,14 @@
                 logger.debug("No alert groups were found in relation data")
                 continue
             # Construct an ID based on what's in the alert rules
-            error_messages = []
-            tool = CosTool(self._charm)
             for group in alert_rules["groups"]:
-
-                # Copy off rules so we don't modify an object we're iterating over
-                rules = group["rules"]
-                for idx, alert_rule in enumerate(rules):
-                    labels = alert_rule.get("labels")
-
-                    if labels:
-                        topology = JujuTopology(
-                            model=labels.get("juju_model", ""),
-                            model_uuid=labels.get("juju_model_uuid", ""),
-                            application=labels.get("juju_application", ""),
-                            unit=labels.get("juju_unit", ""),
-                            charm_name=labels.get("juju_charm", ""),
-                        )
-
-                        # Inject topology and put it back in the list
-                        alert_rule["expr"] = tool.inject_label_matchers(
-                            re.sub(r"%%juju_topology%%,?", "", alert_rule["expr"]),
-                            topology.label_matcher_dict,
-                        )
-
-                        group["rules"][idx] = alert_rule
                 try:
                     labels = group["rules"][0]["labels"]
-                    identifier = JujuTopology(
-                        model=labels.get("juju_model", ""),
-                        model_uuid=labels.get("juju_model_uuid", ""),
-                        application=labels.get("juju_application", ""),
-                        unit=labels.get("juju_unit", ""),
-                        charm_name=labels.get("juju_charm", ""),
-                    ).identifier
-
-                    _, errmsg = self.tool.validate_alert_rules({"groups": [group]})
-
-                    if errmsg:
-                        error_messages.append(errmsg)
-                        continue
+                    identifier = "{}_{}_{}".format(
+                        labels["juju_model"],
+                        labels["juju_model_uuid"],
+                        labels["juju_application"],
+                    )
                     if identifier not in alerts:
                         alerts[identifier] = {"groups": [group]}
                     else:
@@ -942,38 +1063,32 @@
                 except KeyError:
                     logger.error("Alert rules were found but no usable labels were present")
 
-            if error_messages:
-                relation.data[self._charm.app]["event"] = json.dumps(
-                    {"errors": "; ".join(error_messages)}
-                )
-                continue
-
         return alerts
 
 
 # Copy/pasted from prometheus_scrape.py
-class CosTool:
-    """Uses cos-tool to inject label matchers into alert rule expressions and validate rules."""
+class PromqlTransformer:
+    """Uses promql-transform to inject label matchers into alert rule expressions."""
 
     _path = None
     _disabled = False
 
-    def __init__(self, charm):
-        self._charm = charm
-
     @property
     def path(self):
-        """Lazy lookup of the path of cos-tool."""
+        """Lazy lookup of the path of promql-transform."""
         if self._disabled:
             return None
         if not self._path:
-            self._path = self._get_tool_path()
+            self._path = self._get_transformer_path()
             if not self._path:
                 logger.debug("Skipping injection of juju topology as label matchers")
                 self._disabled = True
         return self._path
 
-    def apply_label_matchers(self, rules) -> dict:
+    def __init__(self, charm):
+        self._charm = charm
+
+    def apply_label_matchers(self, rules):
         """Will apply label matchers to the expression of all alerts in all supplied groups."""
         if not self.path:
             return rules
@@ -993,51 +1108,18 @@
                     if label in rule["labels"]:
                         topology[label] = rule["labels"][label]
 
-                rule["expr"] = self.inject_label_matchers(rule["expr"], topology)
+                rule["expr"] = self._apply_label_matcher(rule["expr"], topology)
         return rules
 
-    def validate_alert_rules(self, rules: dict) -> Tuple[bool, str]:
-        """Will validate correctness alert rules, returning a boolean and any errors."""
-        if not self.path:
-            logger.debug("`cos-tool` unavailable. Not validating alert correctness.")
-            return True, ""
-
-        with tempfile.TemporaryDirectory() as tmpdir:
-            rule_path = Path(tmpdir + "/validate_rule.yaml")
-
-            # Smash "our" rules format into what upstream actually uses, which is more like:
-            #
-            # groups:
-            #   - name: foo
-            #     rules:
-            #       - alert: SomeAlert
-            #         expr: up
-            #       - alert: OtherAlert
-            #         expr: up
-            transformed_rules = {"groups": []}  # type: ignore
-            for rule in rules["groups"]:
-                transformed = {"name": str(uuid.uuid4()), "rules": [rule]}
-                transformed_rules["groups"].append(transformed)
-
-            rule_path.write_text(yaml.dump(rules))
-
-            args = [str(self.path), "validate", str(rule_path)]
-            # noinspection PyBroadException
-            try:
-                self._exec(args)
-                return True, ""
-            except subprocess.CalledProcessError as e:
-                logger.debug("Validating the rules failed: %s", e.output)
-                return False, ", ".join([line for line in e.output if "error validating" in line])
-
-    def inject_label_matchers(self, expression, topology):
-        """Add label matchers to an expression."""
+    def _apply_label_matcher(self, expression, topology):
         if not topology:
             return expression
         if not self.path:
-            logger.debug("`cos-tool` unavailable. Leaving expression unchanged: %s", expression)
+            logger.debug(
+                "`promql-transform` unavailable. leaving expression unchanged: %s", expression
+            )
             return expression
-        args = [str(self.path), "transform"]
+        args = [str(self.path)]
         args.extend(
             ["--label-matcher={}={}".format(key, value) for key, value in topology.items()]
         )
@@ -1050,10 +1132,10 @@
             logger.debug('Applying the expression failed: "%s", falling back to the original', e)
             return expression
 
-    def _get_tool_path(self) -> Optional[Path]:
-        arch = platform.machine()
+    def _get_transformer_path(self) -> Optional[Path]:
+        arch = platform.processor()
         arch = "amd64" if arch == "x86_64" else arch
-        res = "cos-tool-{}".format(arch)
+        res = "promql-transform-{}".format(arch)
         try:
             path = Path(res).resolve()
             path.chmod(0o777)
@@ -1061,11 +1143,7 @@
         except NotImplementedError:
             logger.debug("System lacks support for chmod")
         except FileNotFoundError:
-<<<<<<< HEAD
-            logger.debug('Could not locate cos-tool at: "{}"'.format(res))
-=======
             logger.debug('Could not locate promql transform at: "{}"'.format(res))
->>>>>>> 7581934f
         return None
 
     def _exec(self, cmd):
