--- conflicted
+++ resolved
@@ -16,6 +16,7 @@
 from charms.prometheus_k8s.v0.prometheus_scrape import AlertRules as MetricsAlerts
 from ops.charm import RelationEvent
 from ops.framework import EventBase, EventSource, Object, ObjectEvents
+from ops.model import Relation
 from ops.testing import CharmType
 
 LIBID = "1212"  # FIXME: Need to get a valid ID from charmhub
@@ -85,26 +86,17 @@
             self.framework.observe(event, self._on_refresh)
 
     def _on_refresh(self, event):
-<<<<<<< HEAD
         """Trigger the class to update relation data."""
-=======
->>>>>>> f5e06e11
         if isinstance(event, RelationEvent):
             relations = [event.relation]
         else:
             relations = self._charm.model.relations[self._relation_name]
 
         for relation in relations:
-<<<<<<< HEAD
             if relation.data:
-                relation.data[self._charm.app].update({"config": self._get_config()})
-
-    def _get_config(self) -> str:
-=======
-            relation.data[self._charm.app].update({"config": self._generate_databag_content()})
+                relation.data[self._charm.app].update({"config": self._generate_databag_content()})
 
     def _generate_databag_content(self) -> str:
->>>>>>> f5e06e11
         """Collate the data for each nested databag and return it."""
         data = {
             "metrics": {
@@ -214,17 +206,32 @@
     def _relations(self):
         return self._charm.model.relations[self._relation_name]
 
+    @staticmethod
+    def _fetch_data_from_relation(relation: Relation, primary_key: str, secondary_key: str):
+        """Extract from the application databag of this relation a piece of data identified by this path."""
+
+        # ensure that whatever context we're running this in, we take the necessary precautions:
+        if not relation.data or not relation.app:
+            return None
+
+        config = json.loads(relation.data[relation.app].get("config", {}))
+        return config.get(primary_key, {}).get(secondary_key, None)
+
+    @property
+    def metrics_alerts(self) -> Dict[str, Any]:
+        """Fetch metrics alerts."""
+        alert_rules = {}
+        for relation in self._relations:
+            if data := self._fetch_data_from_relation(relation, "metrics", "alert_rules"):
+                alert_rules.update(data)
+        return alert_rules
+
     @property
     def metrics_jobs(self) -> List[Dict]:
         """Parse the relation data contents and extract the metrics jobs."""
         scrape_jobs = []
         for relation in self._relations:
-            if not relation.data or not relation.app:
-                logger.debug('this relation is bork')
-                continue
-
-            config = json.loads(relation.data[relation.app].get("config", {}))
-            if jobs := config.get("metrics", {}).get("scrape_jobs", []):
+            if jobs := self._fetch_data_from_relation(relation, "metrics", "scrape_jobs"):
                 for job in jobs:
                     job_config = {
                         "job_name": job["job_name"],
@@ -236,22 +243,11 @@
         return scrape_jobs
 
     @property
-    def metrics_alerts(self) -> Dict[str, Any]:
-        """Fetch metrics alerts."""
-        alert_rules = {}
-        for relation in self._relations:
-            config = relation.data.get("config", {})
-            if rules := config.get("metrics", {}).get("alert_rules", []):
-                alert_rules.update(rules)
-        return alert_rules
-
-    @property
     def logs_alerts(self) -> Dict[str, Any]:
         """Fetch log alerts."""
         alert_rules = {}
         for relation in self._relations:
-            config = relation.data.get("config", {})
-            if rules := config.get("logs", {}).get("alert_rules", []):
+            if rules := self._fetch_data_from_relation(relation, "logs", "alert_rules"):
                 alert_rules.update(rules)
         return alert_rules
 
@@ -260,8 +256,7 @@
         """Fetch dashboards as encoded content."""
         dashboards = []  # type: List[Dict[str, str]]
         for relation in self._relations:
-            config = relation.data.get("config", {})
-            if dashboard := config.get("dashboards", {}).get("dashboards", []):
+            if dashboard := self._fetch_data_from_relation(relation, "dashboards", "dashboards"):
                 dashboards.append(
                     {
                         "relation_id": str(relation.id),
